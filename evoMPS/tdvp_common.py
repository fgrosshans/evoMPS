--- conflicted
+++ resolved
@@ -622,15 +622,9 @@
 
     if sanity_checks:
         if not sp.allclose(mm.mmul(Vconj.conj(), R), 0):
-<<<<<<< HEAD
             log.warning("Sanity Fail in calc_Vsh!: VR != 0")
-        if not sp.allclose(mm.mmul(Vconj, mm.H(Vconj)), sp.eye(Vconj.shape[0])):
+        if not sp.allclose(mm.mmul(Vconj, Vconj.conj().T), sp.eye(Vconj.shape[0])):
             log.warning("Sanity Fail in calc_Vsh!: V H(V) != eye")
-=======
-            print "Sanity Fail in calc_Vsh!: VR != 0"
-        if not sp.allclose(mm.mmul(Vconj, Vconj.conj().T), sp.eye(Vconj.shape[0])):
-            print "Sanity Fail in calc_Vsh!: V H(V) != eye"
->>>>>>> 6527d7bd
         
     Vconj = Vconj.reshape((q * D - Dm1, D, q))
 
@@ -841,10 +835,6 @@
 
         ev_sq = sp.zeros_like(ev, dtype=A.dtype)
         ev_sq[-nonzeros:] = sp.sqrt(ev[-nonzeros:])
-<<<<<<< HEAD
-        log.debug(ev_sq)
-=======
->>>>>>> 6527d7bd
         
         #Replace almost-zero values with zero and perform a pseudo-inverse
         ev_sq_i = sp.zeros_like(ev, dtype=A.dtype)
