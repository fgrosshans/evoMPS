# -*- coding: utf-8 -*-
"""
Created on Thu Oct 13 17:29:27 2011

@author: Ashley Milsted

TODO:
    - Implement evaluation of the error due to restriction to bond dim.
    - Investigate whether a different gauge choice would reduce numerical inaccuracies.
        - The current choice gives us r_n = sp.eye() and l_n containing
          the Schmidt spectrum.
        - Maybe the l's could be better conditioned?
    - Build more into take_step or add a new method that does restore_RCF etc. itself.
    - Add an algorithm for expanding the bond dimension.
    - Adaptive step size.
    - Find a way to randomize the starting state.

"""
import scipy as sp
import scipy.linalg as la
import nullspace as ns
import matmul as m

class EvoMPS_TDVP_Generic:
    odr = 'C'
    typ = sp.complex128
    
    #Numsites
    N = 0
    
    D = None
    q = None
    
    h_nn = None
    h_ext = None
    
    eps = 0
    
    sanity_checks = True
    
    def setup_A(self):
        """Initializes the state to full rank with norm 1.
        """
        for n in xrange(1, self.N + 1):
            self.A[n].fill(0)
            
            f = sp.sqrt(1. / self.q[n])
            
            if self.D[n-1] == self.D[n]:
                for s in xrange(self.q[n]):
                    sp.fill_diagonal(self.A[n][s], f)
            else:
                x = 0
                y = 0
                s = 0
                
                if self.D[n] > self.D[n - 1]:
                    f = 1.
                
                for i in xrange(max((self.D[n], self.D[n - 1]))):
                    self.A[n][s, x, y] = f
                    x += 1
                    y += 1
                    if x >= self.A[n][s].shape[0]:
                        x = 0
                        s += 1
                    elif y >= self.A[n][s].shape[1]:
                        y = 0
                        s += 1
    
    def randomize(self):
        """Set A's randomly, trying to keep the norm reasonable.
        
        We need to ensure that the M matrix in eps_r() is positive definite. How?
        Does it really have to be?
        """
        for n in xrange(1, self.N + 1):
            self.A[n].real = (sp.rand(self.D[n - 1], self.D[n]) - 0.5) / sp.sqrt(self.q[n]) #/ sp.sqrt(self.N) #/ sp.sqrt(self.D[n])
            self.A[n].imag = (sp.rand(self.D[n - 1], self.D[n]) - 0.5) / sp.sqrt(self.q[n]) #/ sp.sqrt(self.N) #/ sp.sqrt(self.D[n])
                
        self.restore_RCF()
            
    def __init__(self, numsites, D, q):
        """Creates a new TDVP_MPS object.
        
        The TDVP_MPS class implements the time-dependent variational principle 
        for matrix product states for systems with open boundary conditions and
        a hamiltonian consisting of a nearest-neighbour interaction term and a 
        single-site term (external field).
        
        Bond dimensions will be adjusted where they are too high to be useful.
        FIXME: Add reference.
        
        Parameters
        ----------
        numsites : int
            The number of lattice sites.
        D : ndarray
            A 1-d array, length numsites, of integers indicating the desired bond dimensions.
        q : ndarray
            A 1-d array, also length numsites, of integers indicating the 
            dimension of the hilbert space for each site.
    
        Returns
        -------
        sqrt_A : ndarray
            An array of the same shape and type as A containing the matrix square root of A.        
        """
        self.eps = sp.finfo(self.typ).eps
        
        self.N = numsites
        self.D = sp.array(D)
        self.q = sp.array(q)
        
        #Make indicies correspond to the thesis
        self.K = sp.empty((self.N + 1), dtype=sp.ndarray) #Elements 1..N
        self.C = sp.empty((self.N), dtype=sp.ndarray) #Elements 1..N-1
        self.A = sp.empty((self.N + 1), dtype=sp.ndarray) #Elements 1..N
        
        self.r = sp.empty((self.N + 1), dtype=sp.ndarray) #Elements 0..N
        self.l = sp.empty((self.N + 1), dtype=sp.ndarray)        
        
        if (self.D.ndim != 1) or (self.q.ndim != 1):
            raise NameError('D and q must be 1-dimensional!')
            
        #TODO: Check for integer type.
        
        #Don't do anything pointless
        self.D[0] = 1
        self.D[self.N] = 1
        
        qacc = 1
        for n in reversed(xrange(self.N)):
            qacc *= self.q[n + 1]
            if self.D[n] > qacc:
                self.D[n] = qacc
                
        qacc = 1
        for n in xrange(1, self.N + 1):
            qacc *= q[n - 1]
            if self.D[n] > qacc:
                self.D[n] = qacc
        
        self.r[0] = sp.zeros((self.D[0], self.D[0]), dtype=self.typ, order=self.odr)  
        self.l[0] = sp.eye(self.D[0], self.D[0], dtype=self.typ).copy(order=self.odr) #Already set the 0th element (not a dummy)    
    
        for n in xrange(1, self.N + 1):
            self.K[n] = sp.zeros((self.D[n-1], self.D[n-1]), dtype=self.typ, order=self.odr)    
            self.r[n] = sp.zeros((self.D[n], self.D[n]), dtype=self.typ, order=self.odr)
            self.l[n] = sp.zeros((self.D[n], self.D[n]), dtype=self.typ, order=self.odr)
            self.A[n] = sp.empty((self.q[n], self.D[n-1], self.D[n]), dtype=self.typ, order=self.odr)
            if n < self.N:
                self.C[n] = sp.empty((self.q[n], self.q[n+1], self.D[n-1], self.D[n+1]), dtype=self.typ, order=self.odr)
        sp.fill_diagonal(self.r[self.N], 1.)
        self.setup_A()
    
    def calc_C(self, n_low=-1, n_high=-1):
        """Generates the C matrices used to calculate the K's and ultimately the B's
        
        These are to be used on one side of the super-operator when applying the
        nearest-neighbour Hamiltonian, similarly to C in eqn. (44) of 
        arXiv:1103.0936v2 [cond-mat.str-el], except being for the non-norm-preserving case.

        Makes use only of the nearest-neighbour hamiltonian, and of the A's.
        
        C[n] depends on A[n] and A[n + 1].
        
        """
        if self.h_nn is None:
            return 0
        
        if n_low < 1:
            n_low = 1
        if n_high < 1:
            n_high = self.N
        
        for n in xrange(n_low, n_high):
            self.C[n].fill(0)
            for u in xrange(self.q[n]):
                for v in xrange(self.q[n + 1]):
                    AA = m.mmul(self.A[n][u], self.A[n + 1][v]) #only do this once for each 
                    for s in xrange(self.q[n]):
                        for t in xrange(self.q[n + 1]):                
                            h_nn_stuv = self.h_nn(n, s, t, u, v)
                            if h_nn_stuv != 0:
                                self.C[n][s, t] += h_nn_stuv * AA
    
    def calc_K(self, n_low=-1, n_high=-1):
        """Generates the K matrices used to calculate the B's
        
        K[n] is recursively defined. It depends on C[m] and A[m] for all m >= n.
        
        It directly depends on A[n], A[n + 1], r[n], r[n + 1], C[n] and K[n + 1].
        
        This is equivalent to K on p. 14 of arXiv:1103.0936v2 [cond-mat.str-el], except 
        that it is for the non-gauge-preserving case, and includes a single-site
        Hamiltonian term.
        
        K[1] is, assuming a normalized state, the expectation value H of Ĥ.
        
        Instead of an explicit single-site term here, one could also include the 
        single-site Hamiltonian in the nearest-neighbour term, which may be more 
        efficient.
        """
        if n_low < 1:
            n_low = 1
        if n_high < 1:
            n_high = self.N + 1
            
        for n in reversed(xrange(n_low, n_high)):
            self.K[n].fill(0)

            if n < self.N:
                for s in xrange(self.q[n]): 
                    for t in xrange(self.q[n+1]):
                        self.K[n] += m.mmul(self.C[n][s, t],
                                              self.r[n + 1], m.H(self.A[n+1][t]), 
                                              m.H(self.A[n][s]))
                    self.K[n] += m.mmul(self.A[n][s], self.K[n + 1], 
                                          m.H(self.A[n][s]))
            
            if not self.h_ext is None:
                for s in xrange(self.q[n]):
                    for t in xrange(self.q[n]):
                        h_ext_st = self.h_ext(n, s, t)
                        if h_ext_st != 0:
                            self.K[n] += h_ext_st * m.mmul(self.A[n][t], 
                                                    self.r[n], m.H(self.A[n][s]))
    
    def update(self):
        self.calc_l()
        self.calc_r()
        self.restore_RCF()
        self.calc_C()
        self.calc_K()    
    
    def calc_Vsh(self, n, sqrt_r):
        """Generates m.H(V[n][s]) for a given n, used for generating B[n][s]
        
        This is described on p. 14 of arXiv:1103.0936v2 [cond-mat.str-el] for left 
        gauge fixing. Here, we are using right gauge fixing.
        
        Array slicing and reshaping is used to manipulate the indices as necessary.
        
        Each V[n] directly depends only on A[n] and r[n].
        
        We return the conjugate m.H(V) because we use it in more places than V.
        """
        R = sp.zeros((self.D[n], self.q[n], self.D[n-1]), dtype=self.typ, order='C')
        
        for s in xrange(self.q[n]):
            R[:,s,:] = m.mmul(sqrt_r, m.H(self.A[n][s]))

        R = R.reshape((self.q[n] * self.D[n], self.D[n-1]))
        V = m.H(ns.nullspace(m.H(R)))
        #print (q[n]*D[n] - D[n-1], q[n]*D[n])
        #print V.shape
        #print sp.allclose(mat(V) * mat(V).H, sp.eye(q[n]*D[n] - D[n-1]))
        #print sp.allclose(mat(V) * mat(Rh).H, 0)
        V = V.reshape((self.q[n] * self.D[n] - self.D[n - 1], self.D[n], self.q[n])) #this works with the above form for R
        
        #prepare for using V[s] and already take the adjoint, since we use it more often
        Vsh = sp.empty((self.q[n], self.D[n], self.q[n] * self.D[n] - self.D[n - 1]), dtype=self.typ, order=self.odr)
        for s in xrange(self.q[n]):
            Vsh[s] = m.H(V[:,:,s])
        
        return Vsh
        
    def calc_x(self, n, Vsh, sqrt_l, sqrt_r, sqrt_l_inv, sqrt_r_inv):
        """Calculate the parameter matrix x* giving the desired B.
        
        This is equivalent to eqn. (49) of arXiv:1103.0936v2 [cond-mat.str-el] except 
        that, here, norm-preservation is not enforced, such that the optimal 
        parameter matrices x*_n (for the parametrization of B) are given by the 
        derivative w.r.t. x_n of <Phi[B, A]|Ĥ|Psi[A]>, rather than 
        <Phi[B, A]|Ĥ - H|Psi[A]> (with H = <Psi|Ĥ|Psi>).
        
        An additional sum was added for the single-site hamiltonian.
        
        Some multiplications have been pulled outside of the sums for efficiency.
        
        Direct dependencies: 
            - A[n - 1], A[n], A[n + 1]
            - r[n], r[n + 1], l[n - 2], l[n - 1]
            - C[n], C[n - 1]
            - K[n + 1]
            - V[n]
        """
        x = sp.zeros((self.D[n - 1], self.q[n] * self.D[n] - self.D[n - 1]), dtype=self.typ, order=self.odr)
        x_part = sp.empty_like(x)
        x_subpart = sp.empty_like(self.A[n][0])
        x_subsubpart = sp.empty_like(self.A[n][0])
        
        x_part.fill(0)
        for s in xrange(self.q[n]):
            x_subpart.fill(0)    
            
            if n < self.N:
                x_subsubpart.fill(0)
                for t in xrange(self.q[n + 1]):
                    x_subsubpart += m.mmul(self.C[n][s,t], self.r[n + 1], m.H(self.A[n + 1][t])) #~1st line
                    
                x_subsubpart += m.mmul(self.A[n][s], self.K[n + 1]) #~3rd line               
                
                x_subpart += m.mmul(x_subsubpart, sqrt_r_inv)
            
            if not self.h_ext is None:
                x_subsubpart.fill(0)
                for t in xrange(self.q[n]):                         #Extra term to take care of h_ext..
                    x_subsubpart += self.h_ext(n, s, t) * self.A[n][t] #it may be more effecient to squeeze this into the nn term...
                x_subpart += m.mmul(x_subsubpart, sqrt_r)
            
            x_part += m.mmul(x_subpart, Vsh[s])
                
        x += m.mmul(sqrt_l, x_part)
            
        if n > 1:
            x_part.fill(0)
            for s in xrange(self.q[n]):     #~2nd line
                x_subsubpart.fill(0)
                for t in xrange(self.q[n + 1]):
                    x_subsubpart += m.mmul(m.H(self.A[n - 1][t]), self.l[n - 2], self.C[n - 1][t, s])
                x_part += m.mmul(x_subsubpart, sqrt_r, Vsh[s])
            x += m.mmul(sqrt_l_inv, x_part)
                
        return x
        
    def calc_B(self, n):
        """Generates the B[n] tangent vector corresponding to physical evolution of the state.
        
        In other words, this returns B[n][x*] (equiv. eqn. (47) of 
        arXiv:1103.0936v2 [cond-mat.str-el]) 
        with x* the parameter matrices satisfying the Euler-Lagrange equations
        as closely as possible.
        """
        if self.q[n] * self.D[n] - self.D[n - 1] > 0:
            l_sqrt, r_sqrt, l_sqrt_inv, r_sqrt_inv = self.calc_l_r_roots(n)
            
            Vsh = self.calc_Vsh(n, r_sqrt)
            
            x = self.calc_x(n, Vsh, l_sqrt, r_sqrt, l_sqrt_inv, r_sqrt_inv)
    
            B = sp.empty_like(self.A[n])
            for s in xrange(self.q[n]):
                B[s] = m.mmul(l_sqrt_inv, x, m.H(Vsh[s]), r_sqrt_inv)
            return B
        else:
            return None
        
    def calc_l_r_roots(self, n):
        """Returns the matrix square roots (and inverses) needed to calculate B.
        
        Hermiticity of l[n] and r[n] is used to speed this up.
        If an exception occurs here, it is probably because these matrices
        are not longer Hermitian (enough).
        """
        l_sqrt, evd = m.sqrtmh(self.l[n - 1], ret_evd=True)
        l_sqrt_inv = m.invmh(l_sqrt, evd=evd)

        r_sqrt, evd =  m.sqrtmh(self.r[n], ret_evd=True)
        r_sqrt_inv = m.invmh(r_sqrt, evd=evd)
        
        return l_sqrt, r_sqrt, l_sqrt_inv, r_sqrt_inv
    
    def take_step(self, dtau): #simple, forward Euler integration     
        """Performs a complete forward-Euler step of imaginary time dtau.
        
        If dtau is itself imaginary, real-time evolution results.
        
        Here, the A's are updated as the sites are visited. Since we want all
        tangent vectors to be generated using the old state, we must delay
        updating each A[n] until we are *two* steps away (due to the direct
        dependency on A[n - 1] in calc_x).
        
        The dependencies on l, r, C and K are not a problem because we store
        all these matrices separately and do not update them at all during take_step().
        
        Parameters
        ----------
        dtau : complex
            The (imaginary or real) amount of imaginary time (tau) to step.
        """
        B_prev = None
        for n in xrange(1, self.N + 2):
            #V is not always defined (e.g. at the right boundary vector, and possibly before)
            if n <= self.N:
                B = self.calc_B(n)
            
            if n > 1 and not B_prev is None:
                self.A[n - 1] += -dtau * B_prev
                
            B_prev = B

    def take_step_implicit(self, dtau, midpoint=True):
        """A backward (implicit) integration step.
        
        Based on p. 8-10 of arXiv:1103.0936v2 [cond-mat.str-el].
        
        NOTE: Not currently working as well as expected. Iterative solution of 
              implicit equation stops converging at some point...
        
        This is made trickier by the gauge freedom. We solve the implicit equation iteratively, aligning the tangent
        vectors along the gauge orbits for each step to obtain the physically relevant difference dA. The gauge-alignment is done
        by solving a matrix equation.
        
        The iteration seems to be difficult. At the moment, iteration over the whole chain is combined with iteration over a single
        site (a single A[n]). Iteration over the chain is needed because the evolution of a single site depends on the state of the
        whole chain. The algorithm runs through the chain from N to 1, iterating a few times over each site (depending on how many
        chain iterations we have done, since iterating over a single site becomes more fruitful as the rest of the chain stabilizes).
        
        In running_update mode, which is likely the most sensible choice, the current midpoint guess is updated after visiting each
        site. I.e. The trial backwards step at site n is based on the updates that were made to site n + 1, n + 2 during the current chain
        iteration.
        
        Parameters
        ----------
        dtau : complex
            The (imaginary or real) amount of imaginary time (tau) to step.
        midpoint : bool
            Whether to use approximately time-symmetric midpoint integration,
            or just a backward-Euler step.
        """        
        #---------------------------
        #Hard-coded params:
        debug = True
        dbg_bstep = False
        safe_mode = True
        
        tol = sp.finfo(sp.complex128).eps * 3
        max_iter = 10
        itr_switch_mode = 10
        #---------------------------
        
        if midpoint:
            dtau = dtau / 2
        
        self.restore_RCF()

        #Take a copy of the current state
        A0 = sp.empty_like(self.A)
        for n in xrange(1, self.N + 1):
            A0[n] = self.A[n].copy()
        
        #Take initial forward-Euler step
        self.take_step(dtau)     

        itr = 0
        delta = 1
        delta_prev = 0                
        final_check = False

        while delta > tol * (self.N - 1) and itr < max_iter or final_check:
            print "OUTER"
            running_update = itr < itr_switch_mode
            
            A_np1 = A0[self.N]            
            
            #Prepare for next calculation of B from the new A
            self.restore_RCF() #updates l and r
            
            if running_update:
                self.calc_C() #we really do need all of these, since B directly uses C[n-1]
                self.calc_K()            
            
            g0_n = sp.eye(self.D[self.N - 1], dtype=self.typ)       #g0_n is the gauge transform matrix needed to solve the implicit equation
            
            #Loop through the chain, optimizing the individual A's
            delta = 0
            for n in reversed(xrange(1, self.N)): #We start at N - 1, since the right vector can't be altered here.
                print "SWEEP"
                if not running_update: #save new A[n + 1] and replace with old version for building B
                    A_np1_new = self.A[n + 1].copy()
                    self.A[n + 1] = A_np1  
                    A_np1 = self.A[n].copy()
                    max_itr_n = 1 #wait until the next run-through of the chain to change A[n] again
                else:
                    max_itr_n = itr + 1 #do more iterations here as the outer loop progresses
                
                delta_n = 1
                itr_n = 0
                while True:
                    print "INNER"
                    #Find transformation to gauge-align A0 with the backwards-obtained A.. is this enough?
                    M = m.mmul(A0[n][0], g0_n, self.r[n], m.H(self.A[n][0]))
                    for s in xrange(1, self.q[n]):
                        M += m.mmul(A0[n][s], g0_n, self.r[n], m.H(self.A[n][s]))
                    
                    g0_nm1 = la.solve(self.r[n - 1], M, sym_pos=True, overwrite_b=True)
                    
                    if not (delta_n > tol and itr_n < max_itr_n):
                        break
                    
                    B = self.calc_B(n)
                    
                    if B is None:
                        delta_n = 0
                        fnorm = 0
                        break
                    
                    g0_nm1_inv = la.inv(g0_nm1) #sadly, we need the inverse too...    
                    r_dA = sp.zeros_like(self.r[n - 1])
                    dA = sp.empty_like(self.A[n])
                    sqsum = 0
                    for s in xrange(self.q[n]):
                        dA[s] = m.mmul(g0_nm1_inv, A0[n][s], g0_n)
                        dA[s] -= self.A[n][s] 
                        dA[s] -= dtau * B[s]
                        if not final_check:
                            self.A[n][s] += dA[s]
    
                    for s in xrange(self.q[n]):
                        r_dA += m.mmul(dA[s], self.r[n], m.H(dA[s]))
                        sqsum += sum(dA[s]**2)
                    
                    fnorm = sp.sqrt(sqsum)
                    
                    delta_n = sp.sqrt(sp.trace(m.mmul(self.l[n - 1], r_dA)))
                    
                    if running_update: #Since we want to use the current A[n] and A[n + 1], we need this:
                        if safe_mode:
                            self.restore_RCF()
                            self.calc_C()
                            self.calc_K()
                        else:
                            self.restore_RCF(start=n) #will also renormalize
                            self.calc_C(n_low=n-1, n_high=n)
                            self.calc_K(n_low=n, n_high=n+1)
                                        
                    itr_n += 1
                    
                    if final_check:
                        break
                    
                if not running_update: #save new A[n + 1] and replace with old version for building B
                    self.A[n + 1] = A_np1_new
                
                if debug:
                    print "delta_%d: %g, (%d iterations)" % (n, delta_n.real, itr_n) + ", fnorm = " + str(fnorm)
                delta += delta_n
                
                if safe_mode:
                    self.calc_r()
                else:
                    self.calc_r(n - 2, n - 1) #We only need these for the next step.
                
                g0_n = g0_nm1                
                            
            itr += 1
            if debug:
                print "delta: %g  delta delta: %g (%d iterations)" % (delta.real, (delta - delta_prev).real, itr)
            delta_prev = delta
            
            if debug:
                if final_check:
                    break
                elif delta <= tol * (self.N - 1) or itr >= max_iter:
                    print "Final check to get final delta:"
                    final_check = True
        
        #Test backward step!        
        if dbg_bstep:
            Anew = sp.empty_like(self.A)
            for n in xrange(1, self.N + 1):
                Anew[n] = self.A[n].copy()
            
#            self.calc_l()
#            self.simple_renorm()
#            self.restore_RCF()
            self.calc_C()
            self.calc_K()        
            self.take_step(-dtau)
            self.restore_RCF()
            
            delta2 = 0            
            for n in reversed(xrange(1, self.N + 1)):
                #print n
                dA = A0[n] - self.A[n]
                #Surely this dA should also preserve the gauge choice, since both A's are in ON_R...                
                #print dA/A0[n]
                r_dA = sp.zeros_like(self.r[n - 1])
                sqsum = 0
                for s in xrange(self.q[n]):
                    r_dA += m.mmul(dA[s], self.r[n], m.H(dA[s]))
                    sqsum += sum(dA[s]**2)
                delta_n = sp.sqrt(sp.trace(m.mmul(self.l[n - 1], r_dA)))                
                delta2 += delta_n
                if debug:
                    print "A[%d] OK?: " % n + str(sp.allclose(dA, 0)) + ", delta = " + str(delta_n) + ", fnorm = " + str(sp.sqrt(sqsum))
                #print delta_n
            if debug:
                print "Total delta: " + str(delta2)
                
            for n in xrange(1, self.N + 1):
                self.A[n] = Anew[n]
        else:
            delta2 = 0
            
        if midpoint:
            #Take a final step from the midpoint
            #self.restore_RCF() #updates l and r            
            self.calc_l()
            self.simple_renorm()
            self.calc_C()
            self.calc_K()
            self.take_step(dtau)
            
        return itr, delta, delta2
        
    def take_step_RK4(self, dtau):
        """Take a step using the fourth-order explicit Runge-Kutta method.
        
        This requires more memory than a simple forward Euler step, and also
        more than a backward Euler step. It is, however, far more accurate
        and stable than forward Euler, and much faster than the backward
        Euler method, since there is no need to iteratively solve an implicit
        equation.
        """
        #self.restore_RCF()
        
        #Take a copy of the current state
        A0 = sp.empty_like(self.A)
        for n in xrange(1, self.N):
            A0[n] = self.A[n].copy()
            
        B_fin = sp.empty_like(self.A)

        B_prev = None
        for n in xrange(1, self.N + 2):
            if n <= self.N:
                B = self.calc_B(n) #k1
                B_fin[n] = B
                
            if not B_prev is None:
                self.A[n - 1] = A0[n - 1] - dtau/2 * B_prev
                
            B_prev = B
            
        self.calc_l()
        self.calc_r()
        #self.restore_RCF()
        self.calc_C()
        self.calc_K()
        
        B_prev = None
        for n in xrange(1, self.N + 2):
            if n <= self.N:
                B = self.calc_B(n) #k2                
                
            if not B_prev is None:
                self.A[n - 1] = A0[n - 1] - dtau/2 * B_prev
                B_fin[n - 1] += 2 * B_prev
                
            B_prev = B            
            
        self.calc_l()
        self.calc_r()
        #self.restore_RCF()
        self.calc_C()
        self.calc_K()
            
        B_prev = None
        for n in xrange(1, self.N + 2):
            if n <= self.N:
                B = self.calc_B(n) #k3                
                
            if not B_prev is None:
                self.A[n - 1] = A0[n - 1] - dtau * B_prev
                B_fin[n - 1] += 2 * B_prev
                
            B_prev = B
             
        self.calc_l()
        self.calc_r()
        #self.restore_RCF()
        self.calc_C()
        self.calc_K()
        
        for n in xrange(1, self.N):
            B = self.calc_B(n) #k4
            if not B is None:
                B_fin[n] += B
            
        for n in xrange(1, self.N):
            if not B_fin[n] is None:
                self.A[n] = A0[n] - dtau /6 * B_fin[n]
            
    def add_noise(self, fac):
        """Adds some random noise of a given order to the state matrices A
        This can be used to determine the influence of numerical innaccuracies
        on quantities such as observables.
        """
        for n in xrange(1, self.N + 1):
            for s in xrange(self.q[n]):
                self.A[n][s].real += (sp.rand(self.D[n - 1], self.D[n]) - 0.5) * 2 * fac
                self.A[n][s].imag += (sp.rand(self.D[n - 1], self.D[n]) - 0.5) * 2 * fac
                
    
    def calc_l(self, start=-1, finish=-1):
        """Updates the l matrices using the current state.
        Implements step 5 of the TDVP algorithm or, equivalently, eqn. (41).
        (arXiv:1103.0936v2 [cond-mat.str-el])
        """
        if start < 0:
            start = 1
        if finish < 0:
            finish = self.N
        for n in xrange(start, finish + 1):
            self.l[n].fill(0)

            for s in xrange(self.q[n]):
                self.l[n] += m.mmul(m.H(self.A[n][s]), self.l[n - 1], self.A[n][s])
    
    def calc_r(self, n_low=-1, n_high=-1):
        """Updates the r matrices using the current state.
        Implements step 5 of the TDVP algorithm or, equivalently, eqn. (41).
        (arXiv:1103.0936v2 [cond-mat.str-el])
        """
        if n_low < 0:
            n_low = 0
        if n_high < 0:
            n_high = self.N - 1
        for n in reversed(xrange(n_low, n_high + 1)):
            self.eps_r(n + 1, self.r[n + 1], out=self.r[n])
    
    def simple_renorm(self, update_r=True):
        """Renormalize the state by altering A[N] by a factor.
        
        We change A[N] only, which is a column vector because D[N] = 1, using a factor
        equivalent to an almost-gauge transformation where all G's are the identity, except
        G[N], which represents the factor. Almost means G[0] =/= G[N] (the norm is allowed to change).
        
        Requires that l is up to date. 
        
        Note that this generally breaks ON_R, because this changes r[N - 1] by the same factor.
        
        By default, this also updates the r matrices to reflect the change in A[N].
        
        Parameters
        ----------
        calc_r : bool
            Whether to call calc_r() after normalization (defaults to True).
        """
        norm = self.l[self.N][0, 0].real
        G_N = 1 / sp.sqrt(norm)
        
        for s in xrange(self.q[self.N]):
            self.A[self.N][s] *= G_N
        
        ##FIXME: No need to do calc_l and calc_r! Just multiply by factor!
        #self.calc_l(start=self.N, finish=self.N)
        self.l[self.N][:] *= 1 / norm
        
        #We need to do this because we changed A[N]
        if update_r:
            for n in xrange(self.N):
                self.r[n] *= 1 / norm
    
    def eps_r(self, n, x, o=None, out=None):
        """Implements the right epsilon map
        
        FIXME: Ref.
        
        Parameters
        ----------
        n : int
            The site number.
        x : ndarray
            The argument matrix. For example, using r[n] (and o=None) gives a result r[n - 1]
        o : function
            The single-site operator to use. May be None.
        out : ndarray
            A matrix to hold the result (with the same dimensions as r[n - 1]). May be None.
    
        Returns
        -------
        res : ndarray
            The resulting matrix.
        """
        if out is None:
            out = sp.zeros((self.D[n - 1], self.D[n - 1]), dtype=self.typ)
        else:
            out.fill(0)

        if o is None:
            for s in xrange(self.q[n]):
                out += m.mmul(self.A[n][s], x, m.H(self.A[n][s]))            
        else:
            for s in xrange(self.q[n]):
                for t in xrange(self.q[n]):
                    o_st = o(n, s, t)
                    if o_st != 0.:
                        tmp = m.mmul(self.A[n][t], x, m.H(self.A[n][s]))
                        tmp *= o_st
                        out += tmp
        return out
        
    def eps_l(self, n, x, out=None):
        """Implements the left epsilon map
        
        FIXME: Ref.
        
        Parameters
        ----------
        n : int
            The site number.
        x : ndarray
            The argument matrix. For example, using l[n - 1] gives a result l[n]
        out : ndarray
            A matrix to hold the result (with the same dimensions as l[n]). May be None.
    
        Returns
        -------
        res : ndarray
            The resulting matrix.
        """
        if out is None:
            out = sp.zeros_like(self.l[n])
        else:
            out.fill(0.)

        for s in xrange(self.q[n]):
            out += m.mmul(m.H(self.A[n][s]), x, self.A[n][s])
        return out
    
    def restore_ONR_n(self, n, G_n_i):
        """Transforms a single A[n] to obtain right orthonormalization.
        
        Implements the condition for right-orthonormalization from sub-section
        3.1, theorem 1 of arXiv:quant-ph/0608197v2.
        
        This function must be called for each n in turn, starting at N + 1,
        passing the gauge transformation matrix from the previous step
        as an argument.
        
        Finds a G[n-1] such that ON_R is fulfilled for n.
        
        Eigenvalues = 0 are a problem here... IOW rank-deficient matrices. 
        Apparently, they can turn up during a run, but if they do we're screwed.    
        
        The fact that M should be positive definite is used to optimize this.
        
        Parameters
        ----------
        n : int
            The site number.
        G_n_i : ndarray
            The inverse gauge transform matrix for site n obtained in the previous step (for n + 1).
    
        Returns
        -------
        G_n_m1_i : ndarray
            The inverse gauge transformation matrix for the site n - 1.
        """
        GGh_n_i = m.mmul(G_n_i, m.H(G_n_i)) #r[n] does not belong here. The condition is for sum(AA). r[n] = 1 is a consequence. 
        
        M = self.eps_r(n, GGh_n_i)
                    
        #The following should be more efficient than eigh():
        try:
            tu = la.cholesky(M) #Assumes M is pos. def.. It should raise LinAlgError if not.
            G_nm1 = m.H(m.invtr(tu)) #G is now lower-triangular
            G_nm1_i = m.H(tu)
        except sp.linalg.LinAlgError:
            print "restore_ONR_n: Falling back to eigh()!"
            e,Gh = la.eigh(M)
            G_nm1 = m.H(m.mmul(Gh, sp.diag(1/sp.sqrt(e) + 0.j)))
            G_nm1_i = la.inv(G_nm1)
        
        for s in xrange(self.q[n]):                
            self.A[n][s] = m.mmul(G_nm1, self.A[n][s], G_n_i)
            #It's ok to use the same matrix as out and as an operand here
            #since there are > 2 matrices in the chain and it is not the last argument.

        return G_nm1_i
        
    
    def restore_RCF(self, start=-1, update_l=True, normalize=True, diag_l=True):
        """Use a gauge-transformation to restore right canonical form.
        
        Implements the conditions for right canonical form from sub-section
        3.1, theorem 1 of arXiv:quant-ph/0608197v2.
        
        This performs two 'almost' gauge transformations, where the 'almost'
        means we allow the norm to vary (if "normalize" = True).
        
        The last step (A[1]) is done diffently to the others since G[0],
        the gauge-transf. matrix, is just a number, which can be found more
        efficiently and accurately without using matrix methods.
        
        The last step (A[1]) is important because, if we have successfully made 
        r[1] = 1 in the previous steps, it fully determines the normalization 
        of the state via r[0] ( = l[N]).
        
        Optionally (normalize=False), the function will not attempt to make
        A[1] satisfy the orthonorm. condition, and will take G[0] = 1 = G[N],
        thus performing a pure gauge-transformation, but not ensuring complete
        canonical form.
        
        It is also possible to begin the process from a site n other than N,
        in case the sites > n are known to be in the desired form already.
        
        It is also possible to skip the diagonalization of the l's, such that
        only the right orthonormalization condition (r_n = eye) is met.
        
        By default, the l's are updated even if diag_l=False.
        
        FIXME: Currently, "start" only affects the ON_R stage!
        
        Parameters
        ----------
        start : int
            The rightmost site to start from (defaults to N)
        update_l : bool
            Whether to call calc_l() after completion (defaults to True)
        normalize : bool
            Whether to also attempt to enforce the condition for A[1], which normalizes the state.
        diag_l : bool
            Whether to put l in diagonal form (defaults to True)
        """   
        if start < 1:
            start = self.N
        
        G_n_i = sp.eye(self.D[start], dtype=self.typ) #This is actually just the number 1
        for n in reversed(xrange(2, start + 1)):
            G_n_i = self.restore_ONR_n(n, G_n_i)
            self.eps_r(n, self.r[n], out=self.r[n - 1]) #Update r[n - 1], which should, ideally, now equal 1
            #self.r[n - 1][:] = sp.eye(self.D[n - 1])
            #self.r[n - 1] = m.eyemat(self.D[n - 1], dtype=self.typ)
            #print self.r[n - 1]
            if self.sanity_checks and not diag_l:
                r_nm1 = self.eps_r(n, m.eyemat(self.D[n], self.typ))
                if not sp.allclose(r_nm1, self.r[n - 1], atol=1E-14, rtol=1E-14):
                    print "Sanity Fail in restore_RCF!: r_%u is bad" % n
        
        #Now do A[1]...
        #Apply the remaining G[1]^-1 from the previous step.
        for s in xrange(self.q[1]):                
            self.A[1][s] = m.mmul(self.A[1][s], G_n_i)
                    
        #Now finish off
        self.eps_r(1, self.r[1], out=self.r[0])
        
        if normalize:
            G0 = 1. / sp.sqrt(self.r[0].squeeze().real)
            self.A[1] *= G0
            self.r[0][:] = 1
            
            if self.sanity_checks:
                r0 = self.eps_r(1, self.r[1])
                if not sp.allclose(r0, 1, atol=1E-14, rtol=1E-14):
                    print "Sanity Fail in restore_RCF!: r_0 is bad / norm failure"
                
        if diag_l:
            G_nm1 = sp.eye(self.D[0], dtype=self.typ)
            for n in xrange(1, self.N):
                x = m.mmul(m.H(G_nm1), self.l[n - 1], G_nm1)
                M = self.eps_l(n, x)
                ev, EV = la.eigh(M)
                
                G_n_i = EV
                self.l[n][:] = sp.diag(ev)
                #self.l[n] = m.simple_diag_matrix(sp.array(ev, dtype=self.typ))
                
                for s in xrange(self.q[n]):                
                    self.A[n][s] = m.mmul(G_nm1, self.A[n][s], G_n_i)
                
                if self.sanity_checks:
                    l = self.eps_l(n, self.l[n - 1])
                    if not sp.allclose(l, self.l[n]):
                        print "Sanity Fail in restore_RCF!: l_%u is bad" % n
                
                G_nm1 = m.H(EV)
            
            #Apply remaining G_Nm1 to A[N]
            n = self.N
            for s in xrange(self.q[n]):                
                self.A[n][s] = m.mmul(G_nm1, self.A[n][s])
                
            #Deal with final, scalar l[N]
            self.eps_l(n, self.l[n - 1], out=self.l[n])
            
            if self.sanity_checks:
                if not sp.allclose(self.l[self.N].real, 1, atol=1E-14, rtol=1E-14):
                    print "Sanity Fail in restore_RCF!: l_N is bad / norm failure"
                    print "l_N = " + str(self.l[self.N].squeeze().real)
                
                for n in xrange(1, self.N + 1):
                    r_nm1 = self.eps_r(n, m.eyemat(self.D[n], self.typ))
                    if not sp.allclose(r_nm1, self.r[n - 1], atol=1E-14, rtol=1E-14):
                        print "Sanity Fail in restore_RCF!: r_%u is bad" % n
                    
            return True #FIXME: This OK?
        elif update_l:
            res = self.calc_l()
            return res
        else:
            return True
    
    def check_RCF(self):
        """Tests for right canonical form.
        Uses the criteria listed in sub-section 3.1, theorem 1 of arXiv:quant-ph/0608197v2.
        """
        rnsOK = True
        ls_trOK = True
        ls_herm = True
        ls_pos = True
        ls_diag = True
        
        for n in xrange(1, self.N + 1):
            rnsOK = rnsOK and sp.allclose(self.r[n], sp.eye(self.r[n].shape[0]), atol=self.eps*2, rtol=0)
            ls_herm = ls_herm and sp.allclose(self.l[n] - m.H(self.l[n]), 0, atol=self.eps*2)
            ls_trOK = ls_trOK and sp.allclose(sp.trace(self.l[n]), 1, atol=self.eps*2, rtol=0)
            ls_pos = ls_pos and all(la.eigvalsh(self.l[n]) > 0)
            ls_diag = ls_diag and sp.allclose(self.l[n], sp.diag(self.l[n].diagonal()))
        
        normOK = sp.allclose(self.l[self.N], 1., atol=self.eps, rtol=0)
        
        return (rnsOK, ls_trOK, ls_pos, ls_diag, normOK)
    
    def expect_1s(self, o, n):
        """Computes the expectation value of a single-site operator.
        
        A single-site operator is represented as a function taking three
        integer arguments (n, s, t) where n is the site number and s, t 
        range from 0 to q[n] - 1 and define the requested matrix element <s|o|t>.
        
        Assumes that the state is normalized.
        
        Parameters
        ----------
        o : function
            The operator.
        n : int
            The site number.
        """
        res = self.eps_r(n, self.r[n], o)
        res = m.mmul(self.l[n - 1], res)
        return res.trace()
        
    def expect_1s_cor(self, o1, o2, n1, n2):
        """Computes the correlation of two single site operators acting on two different sites.
        
        See expect_1s().
        
        n1 must be smaller than n2.
        
        Assumes that the state is normalized.
        
        Parameters
        ----------
        o1 : function
            The first operator, acting on the first site.
        o2 : function
            The second operator, acting on the second site.
        n1 : int
            The site number of the first site.
        n2 : int
            The site number of the second site (must be > n1).
        """        
        r_n = self.eps_r(n2, self.r[n2], o2)

        for n in reversed(xrange(n1 + 1, n2)):
            r_n = self.eps_r(n, r_n)

        r_n = self.eps_r(n1, r_n, o1)   
         
        res = m.mmul(self.l[n1 - 1], r_n)
        return res.trace()

    def density_1s(self, n):
        """Returns a reduced density matrix for a single site.
        
        Parameters
        ----------
        n1 : int
            The site number.
        """
        rho = sp.empty((self.q[n], self.q[n]), dtype=sp.complex128)
                    
        r_n = self.r[n]
        r_nm1 = sp.empty_like(self.r[n - 1])
        for s in xrange(self.q[n]):
            for t in xrange(self.q[n]):
                r_nm1 = m.mmul(self.A[n][t], r_n, m.H(self.A[n][s]))                
                rho[s, t] = m.mmul(self.l[n - 1], r_nm1).trace()
        return rho
        
    def density_2s(self, n1, n2):
        """Returns a reduced density matrix for a pair of sites.
        
        Parameters
        ----------
        n1 : int
            The site number of the first site.
        n2 : int
            The site number of the second site (must be > n1).        
        """
        rho = sp.empty((self.q[n1] * self.q[n2], self.q[n1] * self.q[n2]), dtype=sp.complex128)
        r_n2 = sp.empty_like(self.r[n2 - 1])
        r_n1 = sp.empty_like(self.r[n1 - 1])
        
        for s2 in xrange(self.q[n2]):
            for t2 in xrange(self.q[n2]):
                r_n2 = m.mmul(self.A[n2][t2], self.r[n2], m.H(self.A[n2][s2]))
                
                r_n = r_n2
                for n in reversed(xrange(n1 + 1, n2)):
                    r_n = self.eps_r(n, r_n)        
                    
                for s1 in xrange(self.q[n1]):
                    for t1 in xrange(self.q[n1]):
                        r_n1 = m.mmul(self.A[n1][t1], r_n, m.H(self.A[n1][s1]))
                        tmp = m.mmul(self.l[n1 - 1], r_n1)
                        rho[s1 * self.q[n1] + s2, t1 * self.q[n1] + t2] = tmp.trace()
        return rho
    
<<<<<<< HEAD
    def SaveState(self, file):
        save(file, self.A)
        
    def LoadState(self, file):
        self.A = load(file)
=======
    def save_state(self, file):
        sp.save(file, self.A)
        
    def load_state(self, file):
        self.A = sp.load(file)
>>>>>>> ea0e37e6
<|MERGE_RESOLUTION|>--- conflicted
+++ resolved
@@ -1114,16 +1114,8 @@
                         rho[s1 * self.q[n1] + s2, t1 * self.q[n1] + t2] = tmp.trace()
         return rho
     
-<<<<<<< HEAD
-    def SaveState(self, file):
-        save(file, self.A)
-        
-    def LoadState(self, file):
-        self.A = load(file)
-=======
     def save_state(self, file):
         sp.save(file, self.A)
         
     def load_state(self, file):
-        self.A = sp.load(file)
->>>>>>> ea0e37e6
+        self.A = sp.load(file)