--- conflicted
+++ resolved
@@ -19,11 +19,7 @@
 class EvoMPS_TDVP_Generic(EvoMPS_MPS_Generic):
             
     def __init__(self, N, D, q, ham, ham_sites=None):
-<<<<<<< HEAD
         """Creates a new EvoMPS_TDVP_Generic object.
-=======
-        """Creates a new TDVP_MPS object.
->>>>>>> 158ec46b
         
         This class implements the time-dependent variational principle (TDVP) for
         matrix product states (MPS) of a finite spin chain with open boundary
@@ -69,26 +65,10 @@
             raise ValueError("Only 2 or 3 site Hamiltonian terms supported!")
             
         super(EvoMPS_TDVP_Generic, self).__init__(N, D, q)
-<<<<<<< HEAD
-    
+        
     
     def _init_arrays(self):
         super(EvoMPS_TDVP_Generic, self)._init_arrays()
-=======
-        
-        self.ham = ham
-        if ham_sites is None:
-            try:
-                ham = sp.array(self.ham)
-                self.ham_sites = (len(ham.shape) - 1) / 2
-            except ValueError:
-                self.ham_sites = 2
-        else:
-            self.ham_sites = ham_sites
-        
-        if not (self.ham_sites == 2 or self.ham_sites == 3):
-            raise ValueError("Only 2 or 3 site Hamiltonian terms supported!")
->>>>>>> 158ec46b
         
         #Make indicies correspond to the thesis
         self.K = sp.empty((self.N + 1), dtype=sp.ndarray) #Elements 1..N
@@ -107,10 +87,7 @@
         
         self.h_expect = sp.zeros((self.N + 1), dtype=self.typ)
         self.H_expect = 0
-<<<<<<< HEAD
-    
-=======
->>>>>>> 158ec46b
+
     
     def calc_C(self, n_low=-1, n_high=-1):
         """Generates the C tensors used to calculate the K's and ultimately the B's.
@@ -143,11 +120,7 @@
         for n in xrange(n_low, n_high + 1):
             if callable(self.ham):
                 ham_n = lambda *args: self.ham(n, *args)
-<<<<<<< HEAD
                 ham_n = sp.vectorize(ham_n, otypes=[sp.complex128])
-=======
-                ham_n = sp.vectorize(ham_n, otypes=sp.complex128)
->>>>>>> 158ec46b
                 ham_n = sp.fromfunction(ham_n, tuple(self.C[n].shape[:-2] * 2))
             else:
                 ham_n = self.ham[n]
@@ -190,23 +163,16 @@
                     self.K[n], ex = tm.calc_K_3s(self.K[n + 1], self.C[n], self.l[n - 1], 
                                               self.r[n + 2], self.A[n], self.A[n + 1], 
                                               self.A[n + 2],
-<<<<<<< HEAD
                                               sanity_checks=self.sanity_checks)
-=======
-                                              sanity_checks=self.sanity_checks)                    
->>>>>>> 158ec46b
+
                 self.h_expect[n] = ex
             else:
                 self.K[n].fill(0)
                 
         if n_low == 1:
             self.H_expect = sp.asscalar(self.K[1])
-<<<<<<< HEAD
-
-
-=======
-    
->>>>>>> 158ec46b
+
+
     def update(self, restore_RCF=True):
         """Updates secondary quantities to reflect the state parameters self.A.
         
@@ -253,10 +219,6 @@
             lm2 = None
             Cm1 = None
             Am1 = None
-<<<<<<< HEAD
-
-=======
->>>>>>> 158ec46b
             
         if n > 2:
             lm3 = self.l[n - 3]
