# -*- coding: utf-8 -*-
"""
Created on Thu Oct 13 17:29:27 2011

@author: Ashley Milsted

TODO:
    - Clean up CG code: Create nice interface?
    - Split out excitations stuff?

"""
import numpy as np
import scipy as sp
import scipy.linalg as la
import scipy.sparse.linalg as las
import scipy.optimize as opti
import tdvp_common as tm
import matmul as m
from mps_uniform import EvoMPS_MPS_Uniform
from mps_uniform_pinv import pinv_1mE
import logging

log = logging.getLogger(__name__)
        
class Excite_H_Op:
    def __init__(self, tdvp, donor, p):
        """Creates an Excite_H_Op object, which is a LinearOperator.
        
        This wraps the effective Hamiltonian in terms of MPS tangent vectors
        as a LinearOperator that can be used with SciPy's sparse linear
        algebra routines.
        
        Parameters
        ----------
        tdvp : EvoMPS_TDVP_Uniform
            tdvp object providing the required operations in the matrix representation.
        donor : EvoMPS_TDVP_Uniform
            Second tdvp object (can be the same as tdvp), for example containing a different ground state.
        p : float
            Momentum in units of inverse lattice spacing.
        """
        self.donor = donor
        self.p = p
        
        self.D = tdvp.D
        self.q = tdvp.q
        
        d = (self.q - 1) * self.D**2
        self.shape = (d, d)
        
        self.dtype = np.dtype(tdvp.typ)
        
        if tdvp.ham_sites == 2:
            self.prereq = (tdvp.calc_BHB_prereq(donor))        
            self.calc_BHB = tdvp.calc_BHB
        else:
            self.prereq = (tdvp.calc_BHB_prereq_3s(donor))
            self.calc_BHB = tdvp.calc_BHB_3s
        
        self.calls = 0
        
        self.M_prev = None
        self.y_pi_prev = None
    
    def matvec(self, v):
        x = v.reshape((self.D, (self.q - 1)*self.D))
        
        self.calls += 1
        log.debug("Calls: %u", self.calls)
        
        res, self.M_prev, self.y_pi_prev = self.calc_BHB(x, self.p, self.donor, 
                                                         *self.prereq,
                                                         M_prev=self.M_prev, 
                                                         y_pi_prev=self.y_pi_prev)
        
        return res.ravel()
        
class EvoMPS_TDVP_Uniform(EvoMPS_MPS_Uniform):
        
    def __init__(self, D, q, ham, ham_sites=None, dtype=None):
        """Implements the TDVP algorithm for uniform MPS.
        
        Parameters
        ----------
            D : int
                The bond-dimension
            q : int
                The single-site Hilbert space dimension
            ham : callable or ndarray
                Local Hamiltonian term (acting on two or three adjacent sites)
            ham_sites : int
                The number of sites acted on non-trivially by ham. Should be specified for callable ham.
            dtype : numpy dtype = None
                Specifies the array type.
        """

        self.ham = ham
        if ham_sites is None:
            try:
                self.ham_sites = len(ham.shape) / 2
            except AttributeError: #TODO: Try to count arguments using inspect module
                self.ham_sites = 2
        else:
            self.ham_sites = ham_sites
        
        if not (self.ham_sites == 2 or self.ham_sites == 3):
            raise ValueError("Only 2 or 3 site Hamiltonian terms supported!")

        self.K_solver = las.bicgstab
        
        super(EvoMPS_TDVP_Uniform, self).__init__(D, q, dtype=dtype)
                        
        self.eta = 0

    
    def _init_arrays(self, D, q):
        super(EvoMPS_TDVP_Uniform, self)._init_arrays(D, q)
        
        ham_shape = []
        for i in xrange(self.ham_sites):
            ham_shape.append(q)
        C_shape = tuple(ham_shape + [D, D])        
        
        self.C = np.zeros(C_shape, dtype=self.typ, order=self.odr)
        
        self.K = np.ones_like(self.A[0])
        self.K_left = None
            
    def set_ham_array_from_function(self, ham_func):
        """Generates a Hamiltonian array from a function.
        
        Given a function ham_func(s, t, u, v) this generates an array
        ham[s, t, u, v] (example for self.ham_sites == 2). 
        Using an array instead of a function can significantly
        speed up parts of the algorithm.
        
        Parameters
        ----------
        ham_func : callable
            Local Hamiltonian term with self.ham_sites * 2 required arguments.
        """
        hv = np.vectorize(ham_func, otypes=[np.complex128])
        
        if self.ham_sites == 2:
            self.ham = np.fromfunction(hv, (self.q, self.q, self.q, self.q))
        else:
            self.ham = np.fromfunction(hv, tuple([self.q] * 6))
    
    def calc_C(self):
        """Generates the C tensor used to calculate the K and ultimately B.
        
        This is called automatically by self.update().
        
        C contains a contraction of the Hamiltonian self.ham with the parameter
        tensors over the local basis indices.
        
        This is prerequisite for calculating the tangent vector parameters B,
        which optimally approximate the exact time evolution.

        Makes use only of the nearest-neighbour Hamiltonian, and of the A's.
        
        C depends on A.
        
        """
        if callable(self.ham):
            ham = np.vectorize(self.ham, otypes=[sp.complex128])
            ham = np.fromfunction(ham, tuple(self.C.shape[:-2] * 2))
        else:
            ham = self.ham
        if self.ham_sites == 2:
            self.C[:] = tm.calc_C_mat_op_AA(ham, self.AA)
        else:
            self.AAA = tm.calc_AAA(self.A, self.A, self.A)
            self.C[:] = tm.calc_C_3s_mat_op_AAA(ham, self.AAA)
    
    def calc_PPinv(self, x, p=0, out=None, left=False, A1=None, A2=None, r=None, 
                   pseudo=True, brute_check=False, sc_data='', solver=None):
        """Uses an iterative method to calculate the result of applying 
        the (pseudo) inverse of (1 - exp(1.j * p) * E) to a vector |x>.
        
        Parameters
        ----------
        x : ndarray
            The matrix representation of the vector |x>.
        p : float
            Momentum in units of inverse lattice spacing.
        out : ndarray
            Appropriately-sized output matrix.
        left : bool
            Whether to act left on |x> (instead of right).
        A1 : ndarray
            Ket parameter tensor.
        A2 : ndarray
            Bra parameter tensor.
        r : ndarray
            Right eigenvector of E corresponding to the largest eigenvalue.
        pseudo : bool
            Whether to calculate the pseudo inverse (or just the inverse).
        brute_check : bool
            Whether to check the answer using dense methods (scales as D**6!).
            
        Returns
        -------
        out : ndarray
            The result of applying the inverse operator, in matrix form.
        """
        if A1 is None:
            A1 = self.A
            
        if A2 is None:
            A2 = self.A
            
        if r is None:
            r = self.r
        
        out = pinv_1mE(x, A1, A2, self.l, r, p=p, left=left, pseudo=pseudo, 
                       out=out, tol=self.itr_rtol, solver=solver,
                       sanity_checks=self.sanity_checks, sc_data=sc_data)

        return out
        
    def calc_K(self):
        """Generates the K matrix used to calculate B.
        
        This also updates the energy-density expectation value self.h.
        
        This is called automatically by self.update().
        
        K contains the (non-trivial) action of the Hamiltonian on the right 
        half of the infinite chain.
        
        It directly depends on A, r, and C.
        """
        if self.ham_sites == 2:
            Hr = tm.eps_r_op_2s_C12_AA34(self.r, self.C, self.AA)
        else:
            Hr = tm.eps_r_op_3s_C123_AAA456(self.r, self.C, self.AAA)
        
        self.h = m.adot(self.l, Hr)
        
        QHr = Hr - self.r * self.h
        
        self.calc_PPinv(QHr, out=self.K, solver=self.K_solver)
        
        if self.sanity_checks:
            Ex = tm.eps_r_noop(self.K, self.A, self.A)
            QEQ = Ex - self.r * m.adot(self.l, self.K)
            res = self.K - QEQ
            if not np.allclose(res, QHr):
                log.warning("Sanity check failed: Bad K!")
                log.warning("Off by: %s", la.norm(res - QHr))
        
    def calc_K_l(self):
        """Generates the left K matrix.
        
        See self.calc_K().
        
        K contains the (non-trivial) action of the Hamiltonian on the left 
        half of the infinite chain.
        
        It directly depends on A, l, and C.
        
        This calculates the "bra-vector" K_l ~ <K_l| (and K_l.conj().T ~ |K_l>)
        so that <K_l|r> = trace(K_l.dot(r))
        
        Returns
        -------
        K_left : ndarray
            The left K matrix.
        h : complex
            The energy-density expectation value.
        """
        if self.ham_sites == 2:
            lH = tm.eps_l_op_2s_AA12_C34(self.l, self.AA, self.C)
        else:
            lH = tm.eps_l_op_3s_AAA123_C456(self.l, self.AAA, self.C)
        
        h = m.adot_noconj(lH, self.r) #=tr(lH r)
        
        lHQ = lH - self.l * h
        
        #Since A1=A2 and p=0, we get the right result without turning lHQ into a ket.
        #This is the same as...
        #self.K_left = (self.calc_PPinv(lHQ.conj().T, left=True, out=self.K_left)).conj().T
        self.K_left = self.calc_PPinv(lHQ, left=True, out=self.K_left, solver=self.K_solver)        
        
        if self.sanity_checks:
            xE = tm.eps_l_noop(self.K_left, self.A, self.A)
            QEQ = xE - self.l * m.adot(self.r, self.K_left)
            res = self.K_left - QEQ
            if not np.allclose(res, lHQ):
                log.warning("Sanity check failed: Bad K_left!")
                log.warning("Off by: %s", la.norm(res - lHQ))
        
        return self.K_left, h
        
    def get_B_from_x(self, x, Vsh, l_sqrt_i, r_sqrt_i, out=None):
        """Calculates a gauge-fixing B-tensor given parameters x.
        
        Parameters
        ----------
        x : ndarray
            The parameter matrix.
        Vsh : ndarray
            Parametrization tensor.
        l_sqrt_i : ndarray
            The matrix self.l to the power of -1/2.
        r_sqrt_i : ndarray
            The matrix self.r to the power of -1/2.
        out : ndarray
            Output tensor of appropriate shape.
        """
        if out is None:
            out = np.zeros_like(self.A)
            
        for s in xrange(self.q):
            out[s] = l_sqrt_i.dot(x).dot(r_sqrt_i.dot(Vsh[s]).conj().T)
            
        return out
        
    def calc_l_r_roots(self):
        """Calculates the (inverse) square roots of self.l and self.r.
        """
        self.l_sqrt, self.l_sqrt_i, self.r_sqrt, self.r_sqrt_i = tm.calc_l_r_roots(self.l, self.r, zero_tol=self.zero_tol, sanity_checks=self.sanity_checks)
        
    def calc_B(self, set_eta=True):
        """Calculates a gauge-fixing tangent-vector parameter tensor capturing the projected infinitesimal time evolution of the state.
        
        A TDVP time step is defined as: A -= dtau * B
        where dtau is an infinitesimal imaginary time step.        
        
        Parameters
        ----------
        set_eta : bool
            Whether to set self.eta to the norm of the tangent vector.
        """
        self.calc_l_r_roots()
                
        self.Vsh = tm.calc_Vsh(self.A, self.r_sqrt, sanity_checks=self.sanity_checks)
        
        if self.ham_sites == 2:
            self.x = tm.calc_x(self.K, self.C, self.C, self.r, self.l, self.A, 
                               self.A, self.A, self.l_sqrt, self.l_sqrt_i,
                               self.r_sqrt, self.r_sqrt_i, self.Vsh)
        else:
            self.x = tm.calc_x_3s(self.K, self.C, self.C, self.C, self.r, self.r, 
                                  self.l, self.l, self.A, self.A, self.A, 
                                  self.A, self.A, self.l_sqrt, self.l_sqrt_i,
                                  self.r_sqrt, self.r_sqrt_i, self.Vsh)
        
        if set_eta:
            self.eta = sp.sqrt(m.adot(self.x, self.x))
        
        B = self.get_B_from_x(self.x, self.Vsh, self.l_sqrt_i, self.r_sqrt_i)
        
        if self.sanity_checks:
            #Test gauge-fixing:
            tst = tm.eps_r_noop(self.r, B, self.A)
            if not np.allclose(tst, 0):
                log.warning("Sanity check failed: Gauge-fixing violation! %s" ,la.norm(tst))

        return B
        
    def update(self, restore_CF=True, auto_truncate=False, restore_CF_after_trunc=True):
        """Updates secondary quantities to reflect the state parameters self.A.
        
        Must be used after taking a step or otherwise changing the 
        parameters self.A before calculating
        physical quantities or taking the next step.
        
        Also (optionally) restores canonical form by calling self.restore_CF().
        
        Parameters
        ----------
        restore_CF : bool (True)
            Whether to restore canonical form.
        auto_truncate : bool (True)
            Whether to automatically truncate the bond-dimension if
            rank-deficiency is detected. Requires restore_CF.
        restore_CF_after_trunc : bool (True)
            Whether to restore_CF after truncation.
        """
        super(EvoMPS_TDVP_Uniform, self).update(restore_CF=restore_CF,
                                                auto_truncate=auto_truncate,
                                                restore_CF_after_trunc=restore_CF_after_trunc)
        self.calc_C()
        self.calc_K()
        
    def take_step(self, dtau, B=None):
        """Performs a complete forward-Euler step of imaginary time dtau.
        
        The operation is A -= dtau * B with B from self.calc_B() by default.
        
        If dtau is itself imaginary, real-time evolution results.
        
        Parameters
        ----------
        dtau : complex
            The (imaginary or real) amount of imaginary time (tau) to step.
        B : ndarray
            A custom parameter-space tangent vector to step along.
        """
        if B is None:
            B = self.calc_B()
        
        self.A += -dtau * B
            
    def take_step_RK4(self, dtau, B_i=None):
        """Take a step using the fourth-order explicit Runge-Kutta method.
        
        This requires more memory than a simple forward Euler step. 
        It is, however, far more accurate with a per-step error of
        order dtau**5.
        
        Parameters
        ----------
        dtau : complex
            The (imaginary or real) amount of imaginary time (tau) to step.
        B_i : ndarray
            B calculated using self.calc_B() (if known, to avoid calculating it again).
        """
        def update():
            self.calc_lr()
            self.calc_AA()
            self.calc_C()
            self.calc_K()            

        A0 = self.A.copy()
            
        B_fin = np.empty_like(self.A)

        if not B_i is None:
            B = B_i
        else:
            B = self.calc_B() #k1
        B_fin = B
        self.A = A0 - dtau/2 * B
        
        update()
        
        B = self.calc_B(set_eta=False) #k2                
        self.A = A0 - dtau/2 * B
        B_fin += 2 * B         
            
        update()
            
        B = self.calc_B(set_eta=False) #k3                
        self.A = A0 - dtau * B
        B_fin += 2 * B

        update()
        
        B = self.calc_B(set_eta=False) #k4
        B_fin += B
            
        self.A = A0 - dtau /6 * B_fin
        
    def calc_BHB_prereq(self, donor):
        """Calculates prerequisites for the application of the effective Hamiltonian in terms of tangent vectors.
        
        This is called (indirectly) by the self.excite.. functions.
        
        Parameters
        ----------
        donor: EvoMPS_TDVP_Uniform
            Second state (may be the same, or another ground state).
            
        Returns
        -------
        A lot of stuff.
        """
        l = self.l
        r_ = donor.r
        r__sqrt = donor.r_sqrt
        r__sqrt_i = donor.r_sqrt_i
        A = self.A
        A_ = donor.A
        AA_ = donor.AA
        
        eyed = np.eye(self.q**self.ham_sites)
        eyed = eyed.reshape(tuple([self.q] * self.ham_sites * 2))
        ham_ = self.ham - self.h.real * eyed
            
        V_ = sp.transpose(donor.Vsh, axes=(0, 2, 1)).conj()
        
        Vri_ = sp.zeros_like(V_)
        try:
            for s in xrange(donor.q):
                Vri_[s] = r__sqrt_i.dot_left(V_[s])
        except AttributeError:
            for s in xrange(donor.q):
                Vri_[s] = V_[s].dot(r__sqrt_i)

        Vr_ = sp.zeros_like(V_)            
        try:
            for s in xrange(donor.q):
                Vr_[s] = r__sqrt.dot_left(V_[s])
        except AttributeError:
            for s in xrange(donor.q):
                Vr_[s] = V_[s].dot(r__sqrt)
                
        _C_AhlA = np.empty_like(self.C)
        for u in xrange(self.q):
            for s in xrange(self.q):
                _C_AhlA[u, s] = A[u].conj().T.dot(l.dot(A[s]))
        C_AhlA = sp.tensordot(ham_, _C_AhlA, ((0, 2), (0, 1)))
        
        _C_A_Vrh_ = tm.calc_AA(A_, sp.transpose(Vr_, axes=(0, 2, 1)).conj())
        C_A_Vrh_ = sp.tensordot(ham_, _C_A_Vrh_, ((3, 1), (0, 1)))
                
        C_Vri_A_conj = tm.calc_C_conj_mat_op_AA(ham_, tm.calc_AA(Vri_, A_))

        C_ = tm.calc_C_mat_op_AA(ham_, AA_)
        C_conj = tm.calc_C_conj_mat_op_AA(ham_, AA_)
        
        rhs10 = tm.eps_r_op_2s_AA12_C34(r_, AA_, C_Vri_A_conj)
        
        return ham_, C_, C_conj, V_, Vr_, Vri_, C_Vri_A_conj, C_AhlA, C_A_Vrh_, rhs10
            
    def calc_BHB(self, x, p, donor, ham_, C_, C_conj, V_, Vr_, Vri_, 
                 C_Vri_A_conj, C_AhlA, C_A_Vrh_, rhs10, M_prev=None, y_pi_prev=None, pinv_solver=None): 
        """Calculates the result of applying the effective Hamiltonian in terms
        of tangent vectors to a particular tangent vector specified by x.
        
        Note: For a good approx. ground state, H should be Hermitian pos. semi-def.
        
        Parameters
        ----------
        x : ndarray
            The tangent vector parameters according to the gauge-fixing parametrization.
        p : float
            Momentum in units of inverse lattice spacing.
        donor: EvoMPS_TDVP_Uniform
            Second state (may be the same, or another ground state).
        ...others...
            Prerequisites returned by self.calc_BHB_prereq().
        """
        if pinv_solver is None:
            pinv_solver = las.gmres
        
        A = self.A
        A_ = donor.A
        
        l = self.l
        r_ = donor.r
        
        l_sqrt = self.l_sqrt
        l_sqrt_i = self.l_sqrt_i
        
        r__sqrt = donor.r_sqrt
        r__sqrt_i = donor.r_sqrt_i
        
        K__r = donor.K
        K_l = self.K_left #this is the 'bra' vector already
        
        pseudo = donor is self
        
        B = donor.get_B_from_x(x, donor.Vsh, l_sqrt_i, r__sqrt_i)
        
        #Skip zeros due to rank-deficiency
        if la.norm(B) == 0:
            return sp.zeros_like(x), M_prev, y_pi_prev
        
        if self.sanity_checks:
            tst = tm.eps_r_noop(r_, B, A_)
            if not np.allclose(tst, 0):
                log.warning("Sanity check failed: Gauge-fixing violation! %s", la.norm(tst))

        if self.sanity_checks:
            B2 = np.zeros_like(B)
            for s in xrange(self.q):
                B2[s] = l_sqrt_i.dot(x.dot(Vri_[s]))
            if not sp.allclose(B, B2, rtol=self.itr_rtol*self.check_fac,
                               atol=self.itr_atol*self.check_fac):
                log.warning("Sanity Fail in calc_BHB! Bad Vri!")
            
        BA_ = tm.calc_AA(B, A_)
        AB = tm.calc_AA(self.A, B)
            
        y = tm.eps_l_noop(l, B, self.A)
        
        M = self.calc_PPinv(y, p=-p, left=True, A1=A_, pseudo=pseudo, sc_data='M', 
                            out=M_prev, solver=pinv_solver)
        if self.sanity_checks:
            y2 = M - sp.exp(+1.j * p) * tm.eps_l_noop(M, A_, self.A) #(1 - exp(pj) EA_A |M>)
            if not sp.allclose(y, y2, rtol=1E-10, atol=1E-12):
                norm = la.norm(y.ravel())
                if norm == 0:
                    norm = 1
                log.warning("Sanity Fail in calc_BHB! Bad M. Off by: %g", (la.norm((y - y2).ravel()) / norm))
        if pseudo:
            M = M - l * m.adot(r_, M)
        Mh = m.H(M)

        res = l_sqrt.dot(
               tm.eps_r_op_2s_AA12_C34(r_, BA_, C_Vri_A_conj) #1 OK
               + sp.exp(+1.j * p) * tm.eps_r_op_2s_AA12_C34(r_, AB, C_Vri_A_conj) #3 OK with 4
              )
        #res.fill(0)
        
        res += sp.exp(-1.j * p) * l_sqrt_i.dot(Mh.dot(rhs10)) #10
        
        exp = sp.exp
        subres = sp.zeros_like(res)
        eye = m.eyemat(C_.shape[2], dtype=self.typ)
        for s in xrange(self.q):
            #subres += C_AhlA[s, t].dot(B[s]).dot(Vr_[t].conj().T) #2 OK
            subres += tm.eps_r_noop(B[s], C_AhlA[:, s], Vr_)
            #+ exp(-1.j * p) * A[t].conj().T.dot(l.dot(B[s])).dot(C_A_Vrh_[s, t]) #4 OK with 3
            subres += exp(-1.j * p) * tm.eps_l_noop(l.dot(B[s]), A, C_A_Vrh_[:, s])
            #+ exp(-2.j * p) * A[s].conj().T.dot(Mh.dot(C_[s, t])).dot(Vr_[t].conj().T)) #12
            subres += exp(-2.j * p) * A[s].conj().T.dot(Mh).dot(tm.eps_r_noop(eye, C_[s], Vr_))
                
        res += l_sqrt_i.dot(subres)
        
        res += l_sqrt.dot(tm.eps_r_noop(K__r, B, Vri_)) #5 OK
        
        res += l_sqrt_i.dot(K_l.dot(tm.eps_r_noop(r__sqrt, B, V_))) #6
        
        res += sp.exp(-1.j * p) * l_sqrt_i.dot(Mh.dot(tm.eps_r_noop(K__r, A_, Vri_))) #8
        
        y1 = sp.exp(+1.j * p) * tm.eps_r_noop(K__r, B, A_) #7
        y2 = sp.exp(+1.j * p) * tm.eps_r_op_2s_AA12_C34(r_, BA_, C_conj) #9
        y3 = sp.exp(+2.j * p) * tm.eps_r_op_2s_AA12_C34(r_, AB, C_conj) #11
        
        y = y1 + y2 + y3
        if pseudo:
            y = y - m.adot(l, y) * r_
        y_pi = self.calc_PPinv(y, p=p, A2=A_, pseudo=pseudo, sc_data='y_pi', 
                               out=y_pi_prev, solver=pinv_solver)
        #print m.adot(l, y_pi)
        if self.sanity_checks:
            y2 = y_pi - sp.exp(+1.j * p) * tm.eps_r_noop(y_pi, self.A, A_)
            if not sp.allclose(y, y2, rtol=1E-10, atol=1E-12):
                log.warning("Sanity Fail in calc_BHB! Bad y_pi. Off by: %g", la.norm((y - y2).ravel()) / la.norm(y.ravel()))
        if pseudo:
            y_pi = y_pi - m.adot(l, y_pi) * r_
        
        res += l_sqrt.dot(tm.eps_r_noop(y_pi, self.A, Vri_))
        
        if self.sanity_checks:
            expval = m.adot(x, res) / m.adot(x, x)
            #print "expval = " + str(expval)
            if expval < 0:
                log.warning("Sanity Fail in calc_BHB! H is not pos. semi-definite (%s)", expval)
            if not abs(expval.imag) < 1E-9:
                log.warning("Sanity Fail in calc_BHB! H is not Hermitian (%s)", expval)
        
        return res, M, y_pi
    
    def calc_BHB_prereq_3s(self, donor):
        """As for self.calc_BHB_prereq(), but for Hamiltonian terms acting on three sites.
        """
        l = self.l
        r_ = donor.r
        r__sqrt = donor.r_sqrt
        r__sqrt_i = donor.r_sqrt_i
        A = self.A
        AA = self.AA
        A_ = donor.A
        AA_ = donor.AA
        AAA_ = donor.AAA
        
        eyed = np.eye(self.q**self.ham_sites)
        eyed = eyed.reshape(tuple([self.q] * self.ham_sites * 2))
        ham_ = self.ham - self.h.real * eyed
        
        V_ = sp.zeros((donor.Vsh.shape[0], donor.Vsh.shape[2], donor.Vsh.shape[1]), dtype=self.typ)
        for s in xrange(donor.q):
            V_[s] = m.H(donor.Vsh[s])
        
        Vri_ = sp.zeros_like(V_)
        try:
            for s in xrange(donor.q):
                Vri_[s] = r__sqrt_i.dot_left(V_[s])
        except AttributeError:
            for s in xrange(donor.q):
                Vri_[s] = V_[s].dot(r__sqrt_i)

        Vr_ = sp.zeros_like(V_)            
        try:
            for s in xrange(donor.q):
                Vr_[s] = r__sqrt.dot_left(V_[s])
        except AttributeError:
            for s in xrange(donor.q):
                Vr_[s] = V_[s].dot(r__sqrt)
            
        C_Vri_AA_ = np.empty((self.q, self.q, self.q, Vri_.shape[1], A_.shape[2]), dtype=self.typ)
        for s in xrange(self.q):
            for t in xrange(self.q):
                for u in xrange(self.q):
                    C_Vri_AA_[s, t, u] = Vri_[s].dot(AA_[t, u])
        C_Vri_AA_ = sp.tensordot(ham_, C_Vri_AA_, ((3, 4, 5), (0, 1, 2)))
        
        C_AAA_r_Ah_Vrih = np.empty((self.q, self.q, self.q, self.q, self.q, #FIXME: could be too memory-intensive
                                    A_.shape[1], Vri_.shape[1]), 
                                   dtype=self.typ)
        for s in xrange(self.q):
            for t in xrange(self.q):
                for u in xrange(self.q):
                    for k in xrange(self.q):
                        for j in xrange(self.q):
                            C_AAA_r_Ah_Vrih[s, t, u, k, j] = AAA_[s, t, u].dot(r_.dot(A_[k].conj().T)).dot(Vri_[j].conj().T)
        C_AAA_r_Ah_Vrih = sp.tensordot(ham_, C_AAA_r_Ah_Vrih, ((3, 4, 5, 2, 1), (0, 1, 2, 3, 4)))
        
        C_AhAhlAA = np.empty((self.q, self.q, self.q, self.q,
                              A_.shape[2], A.shape[2]), dtype=self.typ)
        for t in xrange(self.q):
            for j in xrange(self.q):
                for i in xrange(self.q):
                    for s in xrange(self.q):
                        C_AhAhlAA[t, j, i, s] = AA[i, j].conj().T.dot(l.dot(AA[s, t]))
        C_AhAhlAA = sp.tensordot(ham_, C_AhAhlAA, ((4, 1, 0, 3), (0, 1, 2, 3)))
        
        C_AA_r_Ah_Vrih_ = np.empty((self.q, self.q, self.q, self.q,
                                    A_.shape[1], Vri_.shape[1]), dtype=self.typ)
        for t in xrange(self.q):
            for u in xrange(self.q):
                for k in xrange(self.q):
                    for j in xrange(self.q):
                        C_AA_r_Ah_Vrih_[t, u, k, j] = AA_[t, u].dot(r_.dot(A_[k].conj().T)).dot(Vri_[j].conj().T)
        C_AA_r_Ah_Vrih_ = sp.tensordot(ham_, C_AA_r_Ah_Vrih_, ((4, 5, 2, 1), (0, 1, 2, 3)))
        
        C_AAA_Vrh_ = np.empty((self.q, self.q, self.q, self.q,
                               A_.shape[1], Vri_.shape[1]), dtype=self.typ)
        for s in xrange(self.q):
            for t in xrange(self.q):
                for u in xrange(self.q):
                    for k in xrange(self.q):
                        C_AAA_Vrh_[s, t, u, k] = AAA_[s, t, u].dot(Vr_[k].conj().T)
        C_AAA_Vrh_ = sp.tensordot(ham_, C_AAA_Vrh_, ((3, 4, 5, 2), (0, 1, 2, 3)))
        
        C_A_r_Ah_Vrih = np.empty((self.q, self.q, self.q,
                                  A_.shape[2], Vri_.shape[1]), dtype=self.typ)
        for u in xrange(self.q):
            for k in xrange(self.q):
                for j in xrange(self.q):
                    C_A_r_Ah_Vrih[u, k, j] = A_[u].dot(r_.dot(A_[k].conj().T)).dot(Vri_[j].conj().T)
        C_A_r_Ah_Vrih = sp.tensordot(ham_, C_A_r_Ah_Vrih, ((5, 2, 1), (0, 1, 2)))
        
        C_AhlAA = np.empty((self.q, self.q, self.q,
                                  A_.shape[2], A.shape[2]), dtype=self.typ)
        for s in xrange(self.q):
            for t in xrange(self.q):
                for i in xrange(self.q):
                    C_AhlAA[s, t, i] = A[i].conj().T.dot(l.dot(AA[s, t]))
        C_AhlAA = sp.tensordot(ham_, C_AhlAA, ((3, 4, 0), (0, 1, 2)))
        
        C_AhAhlA = np.empty((self.q, self.q, self.q,
                                  A_.shape[2], A.shape[2]), dtype=self.typ)
        for j in xrange(self.q):
            for i in xrange(self.q):
                for s in xrange(self.q):
                    C_AhAhlA[j, i, s] = AA[i, j].conj().T.dot(l.dot(A[s]))
        C_AhAhlA = sp.tensordot(ham_, C_AhAhlA, ((1, 0, 3), (0, 1, 2)))
        
        C_AA_Vrh = np.empty((self.q, self.q, self.q,
                                  A_.shape[2], Vr_.shape[1]), dtype=self.typ)
        for t in xrange(self.q):
            for u in xrange(self.q):
                for k in xrange(self.q):
                    C_AA_Vrh[t, u, k] = AA_[t, u].dot(Vr_[k].conj().T)
        C_AA_Vrh = sp.tensordot(ham_, C_AA_Vrh, ((4, 5, 2), (0, 1, 2)))
        
        C_ = sp.tensordot(ham_, AAA_, ((3, 4, 5), (0, 1, 2)))
        
        rhs10 = tm.eps_r_op_3s_C123_AAA456(r_, AAA_, C_Vri_AA_)
        
        #NOTE: These C's are good as C12 or C34, but only because h is Hermitian!
        #TODO: Make this consistent with the updated 2-site case above.
        
        return V_, Vr_, Vri_, C_, C_Vri_AA_, C_AAA_r_Ah_Vrih, C_AhAhlAA, C_AA_r_Ah_Vrih_, C_AAA_Vrh_, C_A_r_Ah_Vrih, C_AhlAA, C_AhAhlA, C_AA_Vrh, rhs10,
    
    def calc_BHB_3s(self, x, p, donor, V_, Vr_, Vri_, C_, C_Vri_AA_, C_AAA_r_Ah_Vrih,
                    C_AhAhlAA, C_AA_r_Ah_Vrih_, C_AAA_Vrh_, C_A_r_Ah_Vrih, 
                    C_AhlAA, C_AhAhlA, C_AA_Vrh, rhs10,
                    M_prev=None, y_pi_prev=None, pinv_solver=None):
        """As for self.calc_BHB(), but for Hamiltonian terms acting on three sites.
        """
        if pinv_solver is None:
            pinv_solver = las.gmres        
        
        A = self.A
        A_ = donor.A
        
        l = self.l
        r_ = donor.r
        
        l_sqrt = self.l_sqrt
        l_sqrt_i = self.l_sqrt_i
        
        r__sqrt = donor.r_sqrt
        r__sqrt_i = donor.r_sqrt_i
        
        K__r = donor.K
        K_l = self.K_left
        
        pseudo = donor is self
        
        B = donor.get_B_from_x(x, donor.Vsh, l_sqrt_i, r__sqrt_i)
        
        if self.sanity_checks:
            tst = tm.eps_r_noop(r_, B, A_)
            if not np.allclose(tst, 0):
                log.warning("Sanity check failed: Gauge-fixing violation!")

        if self.sanity_checks:
            B2 = np.zeros_like(B)
            for s in xrange(self.q):
                B2[s] = l_sqrt_i.dot(x.dot(Vri_[s]))
            if not sp.allclose(B, B2, rtol=self.itr_rtol*self.check_fac,
                               atol=self.itr_atol*self.check_fac):
                log.warning("Sanity Fail in calc_BHB! Bad Vri!")
        
        BAA_ = tm.calc_AAA(B, A_, A_)
        ABA_ = tm.calc_AAA(A, B, A_)
        AAB = tm.calc_AAA(A, A, B)
        
        y = tm.eps_l_noop(l, B, self.A)
        
        if pseudo:
            y = y - m.adot(r_, y) * l #should just = y due to gauge-fixing
        M = self.calc_PPinv(y, p=-p, left=True, A1=A_, r=r_, pseudo=pseudo, out=M_prev, solver=pinv_solver)
        #print m.adot(r, M)
        if self.sanity_checks:
            y2 = M - sp.exp(+1.j * p) * tm.eps_l_noop(M, A_, self.A)
            if not sp.allclose(y, y2):
                log.warning("Sanity Fail in calc_BHB! Bad M. Off by: %g", (la.norm((y - y2).ravel()) / la.norm(y.ravel())))
        Mh = m.H(M)
        
        res = l_sqrt.dot(
               tm.eps_r_op_3s_C123_AAA456(r_, BAA_, C_Vri_AA_) #1 1D
               + sp.exp(+1.j * p) * tm.eps_r_op_3s_C123_AAA456(r_, ABA_, C_Vri_AA_) #3
               + sp.exp(+2.j * p) * tm.eps_r_op_3s_C123_AAA456(r_, AAB, C_Vri_AA_) #3c
              )
        #res.fill(0)
        
        res += sp.exp(-1.j * p) * l_sqrt_i.dot(Mh.dot(rhs10)) #10
        
        exp = sp.exp
        subres = sp.zeros_like(res)
        for s in xrange(self.q):
            subres += exp(-2.j * p) * A[s].conj().T.dot(Mh.dot(C_AAA_r_Ah_Vrih[s])) #12
            
            for t in xrange(self.q):
                subres += (C_AhAhlAA[t, s].dot(B[s]).dot(Vr_[t].conj().T)) #2b
                subres += (exp(-1.j * p) * A[s].conj().T.dot(l.dot(B[t])).dot(C_AA_r_Ah_Vrih_[s, t])) #4
                subres += (exp(-3.j * p) * A[s].conj().T.dot(A[t].conj().T).dot(Mh).dot(C_AAA_Vrh_[t, s])) #12b
                
                for u in xrange(self.q):
                    subres += (A[s].conj().T.dot(l.dot(A[t]).dot(B[u])).dot(C_A_r_Ah_Vrih[s, t, u])) #2 -ive of that it should be....
                    subres += (exp(+1.j * p) * C_AhlAA[u, t, s].dot(B[s]).dot(r_.dot(A_[t].conj().T)).dot(Vri_[u].conj().T)) #3b
                    subres += (exp(-1.j * p) * C_AhAhlA[s, t, u].dot(B[t]).dot(A_[u]).dot(Vr_[s].conj().T)) #4b
                    subres += (exp(-2.j * p) * A[s].conj().T.dot(A[t].conj().T).dot(l.dot(B[u])).dot(C_AA_Vrh[t, s, u])) #4c
                    
        res += l_sqrt_i.dot(subres)
        
        res += l_sqrt.dot(tm.eps_r_noop(K__r, B, Vri_)) #5
        
        res += l_sqrt_i.dot(K_l.dot(tm.eps_r_noop(r__sqrt, B, V_))) #6
        
        res += sp.exp(-1.j * p) * l_sqrt_i.dot(Mh.dot(tm.eps_r_noop(K__r, A_, Vri_))) #8
        
        y1 = sp.exp(+1.j * p) * tm.eps_r_noop(K__r, B, A_) #7
        y2 = sp.exp(+1.j * p) * tm.eps_r_op_3s_C123_AAA456(r_, BAA_, C_) #9
        y3 = sp.exp(+2.j * p) * tm.eps_r_op_3s_C123_AAA456(r_, ABA_, C_) #11
        y4 = sp.exp(+3.j * p) * tm.eps_r_op_3s_C123_AAA456(r_, AAB, C_) #11b
        
        y = y1 + y2 + y3 + y4
        if pseudo:
            y = y - m.adot(l, y) * r_
        y_pi = self.calc_PPinv(y, p=p, A2=A_, r=r_, pseudo=pseudo, out=y_pi_prev, solver=pinv_solver)
        #print m.adot(l, y_pi)
        if self.sanity_checks:
            y2 = y_pi - sp.exp(+1.j * p) * tm.eps_r_noop(y_pi, self.A, A_)
            if not sp.allclose(y, y2):
                log.warning("Sanity Fail in calc_BHB! Bad x_pi. Off by: %g", (la.norm((y - y2).ravel()) / la.norm(y.ravel())))
        
        res += l_sqrt.dot(tm.eps_r_noop(y_pi, self.A, Vri_))
        
        if self.sanity_checks:
            expval = m.adot(x, res) / m.adot(x, x)
            #print "expval = " + str(expval)
            if expval < 0:
                log.warning("Sanity Fail in calc_BHB! H is not pos. semi-definite (%s)", expval)
            if not abs(expval.imag) < 1E-9:
                log.warning("Sanity Fail in calc_BHB! H is not Hermitian (%s)", expval)
        
        return res, M, y_pi        
    
    def _prepare_excite_op_top_triv(self, p):
        if callable(self.ham):
            self.set_ham_array_from_function(self.ham)

        self.calc_K_l()
        self.calc_l_r_roots()
        self.Vsh = tm.calc_Vsh(self.A, self.r_sqrt, sanity_checks=self.sanity_checks)
        
        op = Excite_H_Op(self, self, p)

        return op        
    
    def excite_top_triv(self, p, k=6, tol=0, max_itr=None, v0=None, ncv=None,
                        sigma=None,
                        which='SM', return_eigenvectors=False):
        """Calculates approximate eigenvectors and eigenvalues of the Hamiltonian
        using tangent vectors of the current state as ansatz states.
        
        This is best used with an approximate ground state to find approximate
        excitation energies.
        
        This uses topologically trivial ansatz states. Given a ground state
        degeneracy, topologically non-trivial low-lying eigenstates 
        (such as kinks or solitons) may also exist. See self.excite_top_nontriv().
        
        Many of the parameters are passed on to scipy.sparse.linalg.eigsh().
        
        Parameters
        ----------
        p : float
            Momentum in units of inverse lattice spacing.
        k : int
            Number of eigenvalues to calculate.
        tol : float
            Tolerance (defaults to machine precision).
        max_itr : int
            Maximum number of iterations.
        v0 : ndarray
            Starting vector.
        ncv : int
            Number of Arnoldi vectors to store.
        sigma : float
            Eigenvalue shift to use.
        which : string
            Which eigenvalues to find ('SM' means the k smallest).
        return_eigenvectors : bool
            Whether to return eigenvectors as well as eigenvalues.
            
        Returns
        -------
        ev : ndarray
            List of eigenvalues.
        eV : ndarray
            Matrix of eigenvectors (if return_eigenvectors == True).
        """
        op = self._prepare_excite_op_top_triv(p)
        
        res = las.eigsh(op, which=which, k=k, v0=v0, ncv=ncv,
                         return_eigenvectors=return_eigenvectors, 
                         maxiter=max_itr, tol=tol, sigma=sigma)
                          
        return res
    
    def excite_top_triv_brute(self, p, return_eigenvectors=False):
        op = self._prepare_excite_op_top_triv(p)
        
        x = np.empty(((self.q - 1)*self.D**2), dtype=self.typ)
        
        H = np.zeros((x.shape[0], x.shape[0]), dtype=self.typ)
        
        for i in xrange(x.shape[0]):
            x.fill(0)
            x[i] = 1
            H[:, i] = op.matvec(x)

        if not np.allclose(H, H.conj().T):
            log.warning("Warning! H is not Hermitian! %s", la.norm(H - H.conj().T))
         
        return la.eigh(H, eigvals_only=not return_eigenvectors)

    def _prepare_excite_op_top_nontriv(self, donor, p):
        if callable(self.ham):
            self.set_ham_array_from_function(self.ham)
        if callable(donor.ham):
            donor.set_ham_array_from_function(donor.ham)
            
#        self.calc_lr()
#        self.restore_CF()
#        donor.calc_lr()
#        donor.restore_CF()
        
        self.phase_align(donor)
        
        self.update()
        #donor.update()

        self.calc_K_l()
        self.calc_l_r_roots()
        donor.calc_l_r_roots()
        donor.Vsh = tm.calc_Vsh(donor.A, donor.r_sqrt, sanity_checks=self.sanity_checks)
        
        op = Excite_H_Op(self, donor, p)

        return op 

    def excite_top_nontriv(self, donor, p, k=6, tol=0, max_itr=None, v0=None,
                           which='SM', return_eigenvectors=False, sigma=None,
                           ncv=None):
        op = self._prepare_excite_op_top_nontriv(donor, p)
                            
        res = las.eigsh(op, sigma=sigma, which=which, k=k, v0=v0,
                            return_eigenvectors=return_eigenvectors, 
                            maxiter=max_itr, tol=tol, ncv=ncv)
        
        return res
        
    def excite_top_nontriv_brute(self, donor, p, return_eigenvectors=False):
        op = self._prepare_excite_op_top_nontriv(donor, p)
        
        x = np.empty(((self.q - 1)*self.D**2), dtype=self.typ)
        
        H = np.zeros((x.shape[0], x.shape[0]), dtype=self.typ)
        
        for i in xrange(x.shape[0]):
            x.fill(0)
            x[i] = 1
            H[:, i] = op.matvec(x)

        if not np.allclose(H, H.conj().T):
            log.warning("Warning! H is not Hermitian! %s", la.norm(H - H.conj().T))
         
        return la.eigh(H, eigvals_only=not return_eigenvectors)

        
    def find_min_h_brent(self, B, dtau_init, tol=5E-2, skipIfLower=False, 
                         trybracket=True, verbose=False):
        taus=[]
        hs=[]
        
        if len(taus) == 0:
            ls = []
            rs = []
        else:
            ls = [self.l.copy()] * len(taus)
            rs = [self.r.copy()] * len(taus)
        
        def f(tau, *args):
            if tau == 0:
<<<<<<< HEAD
                log.debug((0, "tau=0"))
                return self.h.real                
            try:
                i = taus.index(tau)
                log.debug((tau, hs[i], hs[i] - self.h.real, "from stored"))
=======
                if verbose:
                    print (0, "tau=0")
                return self.h.real                
            try:
                i = taus.index(tau)
                if verbose:
                    print (tau, hs[i], hs[i] - self.h.real, "from stored")
>>>>>>> aefe1f1a
                return hs[i]
            except ValueError:
                for s in xrange(self.q):
                    self.A[s] = A0[s] - tau * B[s]
                
                if len(taus) > 0:
                    nearest_tau_ind = abs(np.array(taus) - tau).argmin()
                    self.l = ls[nearest_tau_ind]
                    self.r = rs[nearest_tau_ind]

                self.calc_lr()
                self.calc_AA()
                self.calc_C()
                
                if self.ham_sites == 2:
                    h = self.expect_2s(self.ham)
                else:
                    h = self.expect_3s(self.ham)
                
<<<<<<< HEAD
                log.debug((tau, h.real, h.real - self.h.real, self.itr_l, self.itr_r))
=======
                if verbose:
                    print (tau, h.real, h.real - self.h.real, self.itr_l, self.itr_r)
>>>>>>> aefe1f1a
                
                res = h.real
                
                taus.append(tau)
                hs.append(res)
                ls.append(self.l.copy())
                rs.append(self.r.copy())
                
                return res
        
        A0 = self.A.copy()                
        AA0 = self.AA.copy()
        C0 = self.C.copy()
        
        try:
            l0 = self.l
            self.l = self.l.A
        except:
            l0 = self.l.copy()
            pass
        
        try:
            r0 = self.r
            self.r = self.r.A
        except:
            r0 = self.r.copy()
            pass
        
        if skipIfLower:
            if f(dtau_init) < self.h.real:
                return dtau_init
        
        fb_brack = (dtau_init * 0.9, dtau_init * 1.1)
        if trybracket:
            brack = (dtau_init * 0.1, dtau_init, dtau_init * 2.0)
        else:
            brack = fb_brack
                
        try:
            tau_opt, h_min, itr, calls = opti.brent(f, 
                                                    brack=brack, 
                                                    tol=tol,
                                                    maxiter=20,
                                                    full_output=True)
        except ValueError:
<<<<<<< HEAD
            log.warning("Bracketing attempt failed...")
=======
            if verbose:
                print "Bracketing attempt failed..."
>>>>>>> aefe1f1a
            tau_opt, h_min, itr, calls = opti.brent(f, 
                                                    brack=fb_brack, 
                                                    tol=tol,
                                                    maxiter=20,
                                                    full_output=True)
        
        #Must restore everything needed for take_step
        self.A = A0
        self.l = l0
        self.r = r0
        self.AA = AA0
        self.C = C0
        
        #hopefully optimize next calc_lr
        nearest_tau_ind = abs(np.array(taus) - tau_opt).argmin()
        self.l_before_CF = ls[nearest_tau_ind]
        self.r_before_CF = rs[nearest_tau_ind]
        
        return tau_opt, h_min
        
    def step_reduces_h(self, B, dtau):
        A0 = self.A.copy()
        AA0 = self.AA.copy()
        C0 = self.C.copy()
        
        try:
            l0 = self.l
            self.l = self.l.A
        except:
            l0 = self.l.copy()
            pass
        
        try:
            r0 = self.r
            self.r = self.r.A
        except:
            r0 = self.r.copy()
            pass
        
        for s in xrange(self.q):
            self.A[s] = A0[s] - dtau * B[s]
        
        self.calc_lr()
        self.calc_AA()
        self.calc_C()
        
        if self.ham_sites == 2:
            h = self.expect_2s(self.ham)
        else:
            h = self.expect_3s(self.ham)
        
        #Must restore everything needed for take_step
        self.A = A0
        self.l = l0
        self.r = r0
        self.AA = AA0
        self.C = C0
        
        return h.real < self.h.real, h

    def calc_B_CG(self, B_CG_0, eta_0, dtau_init, reset=False, verbose=False):
        """Calculates a tangent vector using the non-linear conjugate gradient method.
        
        Parameters:
            B_CG_0 : ndarray
                Tangent vector used to make the previous step. Ignored on reset.
            eta_0 : float
                Norm of the previous tangent vector.
            dtau_init : float
                Initial step-size for the line-search.
            reset : bool = False
                Whether to perform a reset, using the gradient as the next search direction.
        """
        B = self.calc_B()
        eta = self.eta
        
        if reset:
            beta = 0.
<<<<<<< HEAD
            log.warning("RESET CG")
=======
            if verbose:
                print "RESET CG"
>>>>>>> aefe1f1a
            
            B_CG = B
        else:
            beta = (eta**2) / eta_0**2
<<<<<<< HEAD
        
            log.warning("BetaFR = %s", beta)
=======
            
            if verbose:
                print "BetaFR = " + str(beta)
>>>>>>> aefe1f1a
        
            beta = max(0, beta.real)
        
            B_CG = B + beta * B_CG_0

        
        lb0 = self.l_before_CF.copy()
        rb0 = self.r_before_CF.copy()
        
        tau, h_min = self.find_min_h_brent(B_CG, dtau_init,
                                           trybracket=False, verbose=verbose)
            
        if self.h.real < h_min:
<<<<<<< HEAD
            log.warning("RESET due to energy rise!")
=======
            if verbose:
                print "RESET due to energy rise!"
>>>>>>> aefe1f1a
            B_CG = B
            self.l_before_CF = lb0
            self.r_before_CF = rb0
            tau, h_min = self.find_min_h_brent(B_CG, dtau_init * 0.1, trybracket=False)
        
            if self.h.real < h_min:
<<<<<<< HEAD
                log.warning("RESET FAILED: Setting tau=0!")
=======
                if verbose:
                    print "RESET FAILED: Setting tau=0!"
>>>>>>> aefe1f1a
                self.l_before_CF = lb0
                self.r_before_CF = rb0
                tau = 0
        
        return B_CG, B, eta, tau
        
            
    def export_state(self, userdata=None):
        if userdata is None:
            userdata = self.userdata

        l = np.asarray(self.l)
        r = np.asarray(self.r)
            
        tosave = np.empty((5), dtype=np.ndarray)
        tosave[0] = self.A
        tosave[1] = l
        tosave[2] = r
        tosave[3] = self.K
        tosave[4] = np.asarray(userdata)
        
        return tosave
            
    def save_state(self, file, userdata=None):
        np.save(file, self.export_state(userdata))
        
    def import_state(self, state, expand=False, expand_q=False, shrink_q=False, refac=0.1, imfac=0.1):
        newA = state[0]
        newl = state[1]
        newr = state[2]
        newK = state[3]
        if state.shape[0] > 4:
            self.userdata = state[4]
        
        if (newA.shape == self.A.shape):
            self.A[:] = newA
            self.K[:] = newK

            self.l = np.asarray(newl)
            self.r = np.asarray(newr)
            self.l_before_CF = self.l
            self.r_before_CF = self.r
                
            return True
        elif expand and (len(newA.shape) == 3) and (newA.shape[0] == 
        self.A.shape[0]) and (newA.shape[1] == newA.shape[2]) and (newA.shape[1]
        <= self.A.shape[1]):
            newD = self.D
            savedD = newA.shape[1]
            self._init_arrays(savedD, self.q)
            self.A[:] = newA
            self.l = newl
            self.r = newr            
            self.K[:] = newK
            self.expand_D(newD, refac, imfac)
            self.l_before_CF = self.l
            self.r_before_CF = self.r
            log.warning("EXPANDED!")
        elif expand_q and (len(newA.shape) == 3) and (newA.shape[0] <= 
        self.A.shape[0]) and (newA.shape[1] == newA.shape[2]) and (newA.shape[1]
        == self.A.shape[1]):
            newQ = self.q
            savedQ = newA.shape[0]
            self._init_arrays(self.D, savedQ)
            self.A[:] = newA
            self.l = newl
            self.r = newr
            self.K[:] = newK
            self.expand_q(newQ)
            self.l_before_CF = self.l
            self.r_before_CF = self.r
            log.warning("EXPANDED in q!")
        elif shrink_q and (len(newA.shape) == 3) and (newA.shape[0] >= 
        self.A.shape[0]) and (newA.shape[1] == newA.shape[2]) and (newA.shape[1]
        == self.A.shape[1]):
            newQ = self.q
            savedQ = newA.shape[0]
            self._init_arrays(self.D, savedQ)
            self.A[:] = newA
            self.l = newl
            self.r = newr
            self.K[:] = newK
            self.shrink_q(newQ)
            self.l_before_CF = self.l
            self.r_before_CF = self.r
            log.warning("SHRUNK in q!")
        else:
            return False
            
    def load_state(self, file, expand=False, expand_q=False, shrink_q=False, refac=0.1, imfac=0.1):
        state = np.load(file)
        return self.import_state(state, expand=expand, expand_q=expand_q, shrink_q=shrink_q, refac=refac, imfac=imfac)
            
    def set_q(self, newq):
        oldK = self.K        
        super(EvoMPS_TDVP_Uniform, self).set_q(newq)        
        self.K = oldK
                    
    def expand_D(self, newD, refac=100, imfac=0):
        oldK = self.K
        oldD = self.D
                
        super(EvoMPS_TDVP_Uniform, self).expand_D(newD, refac=refac, imfac=imfac)
        #self._init_arrays(newD, self.q)
                
        self.K[:oldD, :oldD] = oldK
        self.K[oldD:, :oldD].fill(la.norm(oldK) / oldD**2)
        self.K[:oldD, oldD:].fill(la.norm(oldK) / oldD**2)
        self.K[oldD:, oldD:].fill(la.norm(oldK) / oldD**2)
        
    def expect_2s(self, op):
        if op is self.ham and self.ham_sites == 2:
            res = tm.eps_r_op_2s_C12_AA34(self.r, self.C, self.AA)
            return m.adot(self.l, res)
        else:
            return super(EvoMPS_TDVP_Uniform, self).expect_2s(op)
            
    def expect_3s(self, op):
        if op is self.ham and self.ham_sites == 3:
            res = tm.eps_r_op_3s_C123_AAA456(self.r, self.C, self.AAA)
            return m.adot(self.l, res)
        else:
            return super(EvoMPS_TDVP_Uniform, self).expect_3s(op)<|MERGE_RESOLUTION|>--- conflicted
+++ resolved
@@ -1036,21 +1036,11 @@
         
         def f(tau, *args):
             if tau == 0:
-<<<<<<< HEAD
                 log.debug((0, "tau=0"))
                 return self.h.real                
             try:
                 i = taus.index(tau)
                 log.debug((tau, hs[i], hs[i] - self.h.real, "from stored"))
-=======
-                if verbose:
-                    print (0, "tau=0")
-                return self.h.real                
-            try:
-                i = taus.index(tau)
-                if verbose:
-                    print (tau, hs[i], hs[i] - self.h.real, "from stored")
->>>>>>> aefe1f1a
                 return hs[i]
             except ValueError:
                 for s in xrange(self.q):
@@ -1070,12 +1060,7 @@
                 else:
                     h = self.expect_3s(self.ham)
                 
-<<<<<<< HEAD
                 log.debug((tau, h.real, h.real - self.h.real, self.itr_l, self.itr_r))
-=======
-                if verbose:
-                    print (tau, h.real, h.real - self.h.real, self.itr_l, self.itr_r)
->>>>>>> aefe1f1a
                 
                 res = h.real
                 
@@ -1121,12 +1106,7 @@
                                                     maxiter=20,
                                                     full_output=True)
         except ValueError:
-<<<<<<< HEAD
-            log.warning("Bracketing attempt failed...")
-=======
-            if verbose:
-                print "Bracketing attempt failed..."
->>>>>>> aefe1f1a
+            log.debug("Bracketing attempt failed...")
             tau_opt, h_min, itr, calls = opti.brent(f, 
                                                     brack=fb_brack, 
                                                     tol=tol,
@@ -1205,24 +1185,13 @@
         
         if reset:
             beta = 0.
-<<<<<<< HEAD
-            log.warning("RESET CG")
-=======
-            if verbose:
-                print "RESET CG"
->>>>>>> aefe1f1a
+            log.debug("RESET CG")
             
             B_CG = B
         else:
             beta = (eta**2) / eta_0**2
-<<<<<<< HEAD
-        
-            log.warning("BetaFR = %s", beta)
-=======
-            
-            if verbose:
-                print "BetaFR = " + str(beta)
->>>>>>> aefe1f1a
+        
+            log.debug("BetaFR = %s", beta)
         
             beta = max(0, beta.real)
         
@@ -1236,24 +1205,14 @@
                                            trybracket=False, verbose=verbose)
             
         if self.h.real < h_min:
-<<<<<<< HEAD
-            log.warning("RESET due to energy rise!")
-=======
-            if verbose:
-                print "RESET due to energy rise!"
->>>>>>> aefe1f1a
+            log.debug("RESET due to energy rise!")
             B_CG = B
             self.l_before_CF = lb0
             self.r_before_CF = rb0
             tau, h_min = self.find_min_h_brent(B_CG, dtau_init * 0.1, trybracket=False)
         
             if self.h.real < h_min:
-<<<<<<< HEAD
-                log.warning("RESET FAILED: Setting tau=0!")
-=======
-                if verbose:
-                    print "RESET FAILED: Setting tau=0!"
->>>>>>> aefe1f1a
+                log.debug("RESET FAILED: Setting tau=0!")
                 self.l_before_CF = lb0
                 self.r_before_CF = rb0
                 tau = 0
