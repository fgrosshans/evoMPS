# -*- coding: utf-8 -*-
"""
Created on Thu Oct 13 17:29:27 2011

@author: Ashley Milsted

<<<<<<< HEAD
WIP
=======
TODO:
    - Think about whether it is better to move back to RCF before
      applying B, since B does *right* gauge fixing. Then we would
      switch back to symm. form before calculating the next B.
       0. Restore RCF if needed
       1. RCF to SCF (with 4th root of l etc.)
       2. Calc B
       3. SCF to RCF (can do this quickly?)
       4. Apply B (take step)
    - Also, find out what happens in theory when this is *not* done...
      Should cause the gauge choice to drift... right?
>>>>>>> ea0e37e6

"""
import numpy as np
import scipy as sp
import scipy.linalg as la
import scipy.sparse.linalg as las
import scipy.optimize as opti
import nullspace as ns
<<<<<<< HEAD
from matmul import *
=======
import matmul as m
import math as ma

try:
    import tdvp_common as tc
except ImportError:
    tc = None
    print "Warning! Cython version of Calc_C was not available. Performance may suffer for large q."
        
#This class allows us to use scipy's bicgstab implementation
class PPInvOp:
    tdvp = None
    l = None
    r = None
    A = None
    p = 0
    
    shape = (0)
    
    dtype = None
    
    left = False
    
    def __init__(self, tdvp, p=0, left=False):
        self.tdvp = tdvp
        self.l = tdvp.l
        self.r = tdvp.r
        self.p = 0
        self.left = left
>>>>>>> ea0e37e6
        
        self.D = tdvp.D
        
        self.shape = (self.D**2, self.D**2)
        
        self.dtype = tdvp.typ
        
        self.out = np.empty_like(self.l)
    
    def matvec(self, v):
        x = v.reshape((self.D, self.D))
        
        if self.left:
            xE = self.tdvp._eps_l_noop_dense_A(x, self.out)
            QEQ = xE - m.H(self.l) * m.adot(self.r, x)
        else:
            Ex = self.tdvp._eps_r_noop_dense_A(x, self.out)
            QEQ = Ex - self.r * m.adot(self.l, x)        
        
        
        if not self.p == 0:
            QEQ *= np.exp(1.j * self.p)
        
        res = x - QEQ
        
        return res.ravel()

class HTangentOp:
    tdvp = None
    ppinvop = None
    p = 0
    
    def __init__(self, tdvp, p):
        self.tdvp = tdvp
        self.p = p
        self.ppinvop = PPInvOp(tdvp, p)
        
        self.shape = (tdvp.D**2, tdvp.D**2)
        self.dtype = tdvp.typ        
        
    def matvec(self, v):
        x = v.reshape((self.tdvp.D, self.tdvp.D * (self.tdvp.q)))
        
        self.tdvp.calc_BHB(x)                
        
class EvoMPS_TDVP_Uniform:
    odr = 'C'
    typ = np.complex128
        
    def __init__(self, D, q):
        
        self.itr_rtol = 1E-13
        self.itr_atol = 1E-14
        
        self.h_nn = None    
        self.h_nn_cptr = None
        
        self.symm_gauge = False
        
        self.sanity_checks = False
        self.check_fac = 50
        
        self.userdata = None        
        
        self.eps = np.finfo(self.typ).eps
        
        self.eta = 0
        
        self._init_arrays(D, q)
        
        #self.A.fill(0)
        #for s in xrange(q):
        #    self.A[s] = np.eye(D)
            
        self.randomize()

    def randomize(self, fac=0.5):
        m.randomize_cmplx(self.A, a=-fac, b=fac)
    
    def _init_arrays(self, D, q):
        self.D = D
        self.q = q
        
        self.A = np.empty((q, D, D), dtype=self.typ, order=self.odr)
        self.AA = np.empty((q, q, D, D), dtype=self.typ, order=self.odr)
        
        self.C = np.empty((q, q, D, D), dtype=self.typ, order=self.odr)
        
        self.K = np.ones_like(self.A[0])
        self.K_left = None
        
        self.l = np.ones_like(self.A[0])
        self.r = np.ones_like(self.A[0])
        self.conv_l = True
        self.conv_r = True
        
        self.tmp = np.empty_like(self.A[0])
           
    def _eps_r_noop_dense_A(self, x, out):
        """The right epsilon map, optimized for efficiency.
        """
        A = self.A
        out.fill(0)
        dot = np.dot
        for s in xrange(self.q):
            out += dot(A[s], dot(x, A[s].conj().T))
        
        return out
        
<<<<<<< HEAD
        for s in xrange(q):
            self.A[s] = eye(D)
=======
    def eps_r(self, x, A1=None, A2=None, op=None, out=None):
        """Implements the right epsilon map
        
        FIXME: Ref.
        
        Parameters
        ----------
        op : function
            The single-site operator to use.
        out : ndarray
            A matrix to hold the result (with the same dimensions as r).
        x : ndarray
            The argument matrix.
    
        Returns
        -------
        res : ndarray
            The resulting matrix.
        """
        if out is None:
            out = np.zeros_like(self.A[0])
        else:
            out.fill(0.)
            
        if A1 is None:
            A1 = self.A
        if A2 is None:
            A2 = self.A
            
        if op is None:
            for s in xrange(self.q):
                out += m.mmul(A1[s], x, m.H(A2[s]))
        else:
            for s in xrange(self.q):
                for t in xrange(self.q):
                    o_st = op(s, t)
                    if o_st != 0.:
                        tmp = m.mmul(A1[t], x, m.H(A2[s]))
                        tmp *= o_st
                        out += tmp
        return out
        
    def _eps_l_noop_dense_A(self, x, out):
        """The left epsilon map, optimized for efficiency.
        """
        A = self.A
        out.fill(0)
        dot = np.dot
        for s in xrange(self.q):
            out += dot(A[s].conj().T, dot(x, A[s]))
            
        return out
        
    def eps_l(self, x, out=None):
        if out is None:
            out = np.zeros_like(self.A[0])
        else:
            out.fill(0.)
            
        for s in xrange(self.q):
            out += m.mmul(m.H(self.A[s]), x, self.A[s])        
            
        return out
        
    def calc_AA(self):
        dot = np.dot
        A = self.A
        AA = self.AA
        for s in xrange(self.q):
            for t in xrange(self.q):
                AA[s, t] = dot(A[s], A[t])
                #Use dot() because A[s] is always a dense matrix
        
        #Note: This could be cythonized, calling BLAS from C    
        
        #This works too: (just for reference)
        #AA = np.array([dot(A[s], A[t]) for s in xrange(self.q) for t in xrange(self.q)])
        #self.AA = AA.reshape(self.q, self.q, self.D, self.D)
        
    def eps_r_2s(self, x, op, A1=None, A2=None, A3=None, A4=None):
        res = np.zeros_like(self.A[0])
        
        if A1 is None:
            A1 = self.A
        if A2 is None:
            A2 = self.A
        if A3 is None:
            A3 = self.A
        if A4 is None:
            A4 = self.A
            
        if (A1 is self.A) and (A2 is self.A) and (A3 is self.A) and (A4 is self.A):
            for u in xrange(self.q):
                for v in xrange(self.q):
                    subres = np.zeros_like(self.A[0])
                    for s in xrange(self.q):
                        for t in xrange(self.q):
                            opval = op(u, v, s, t)
                            if opval != 0:
                                subres += opval * self.AA[s, t]
                    res += m.mmul(subres, x, m.H(self.AA[u, v]))
        else:
            AAuvH = np.empty_like(self.A[0])
            for u in xrange(self.q):
                for v in xrange(self.q):
                    AAuvH = m.H(m.mmul(A3[u], A4[v]), out=AAuvH)
                    subres = np.zeros_like(self.A[0])
                    for s in xrange(self.q):
                        for t in xrange(self.q):
                            opval = op(u, v, s, t)
                            if opval != 0:
                                subres += opval * np.dot(A1[s], A2[t])
                    res += m.mmul(subres, x, AAuvH)
                    
        return res

    def _calc_lr_brute(self):
        E = np.zeros((self.D**2, self.D**2), dtype=self.typ, order='C')
        
        for s in xrange(self.q):
            E += sp.kron(self.A[s], self.A[s].conj())
            
        ev, eVL, eVR = la.eig(E, left=True, right=True)
        
        i = np.argmax(ev)
        
        self.A *= 1 / sp.sqrt(ev[i])        
        
        self.l = eVL[:,i].reshape((self.D, self.D))
        self.r = eVR[:,i].reshape((self.D, self.D))
        
        norm = m.adot(self.l, self.r)
        self.l *= 1 / sp.sqrt(norm)
        self.r *= 1 / sp.sqrt(norm)        
        
        print "Sledgehammer:"
        print "Left ok?: " + str(np.allclose(self.eps_l(self.l), self.l))
        print "Right ok?: " + str(np.allclose(self.eps_r(self.r), self.r))
        
    def _calc_lr(self, x, eps, tmp, max_itr=2000, rtol=1E-14, atol=1E-14):
        """Power iteration to obtain eigenvector corresponding to largest
           eigenvalue.
           
           The contents of the starting vector x is modifed.
           
           Why do we require more iterations for larger q and D?
        """
        norm = la.fblas.dznrm2 #NOTE: assuming complex128
        #allclose = np.allclose
        
        x *= 1/norm(x.ravel())
        for i in xrange(max_itr):
            eps(x, out=tmp)
            ev = norm(tmp.ravel())
            tmp *= (1 / ev)
            #if allclose(tmp, x, atol=atol, rtol=rtol): #allclose is SLOW!
            if norm((tmp - x).ravel()) < atol:
                x[:] = tmp
                break
            x[:] = tmp
        
        #re-scale
        if not abs(ev - 1) < atol:
            self.A *= 1 / ma.sqrt(ev)
            if self.sanity_checks:
                ev = norm(eps(x, out=tmp).ravel())
                if not abs(ev - 1) < atol:
                    print "Sanity check failed: Largest ev after re-scale = %g" % ev
        
        return x, i < max_itr - 1, i
    
    def calc_lr(self):        
        tmp = np.empty_like(self.tmp)

        self.l = np.asarray(self.l)

        self.r = np.asarray(self.r)
        
        self.l, self.conv_l, self.itr_l = self._calc_lr(self.l, 
                                                        self._eps_l_noop_dense_A, 
                                                        tmp, 
                                                        rtol=self.itr_rtol, 
                                                        atol=self.itr_atol)
        
        self.r, self.conv_r, self.itr_r = self._calc_lr(self.r, 
                                                        self._eps_r_noop_dense_A, 
                                                        tmp, 
                                                        rtol=self.itr_rtol, 
                                                        atol=self.itr_atol)
        #normalize eigenvectors:

        if self.symm_gauge:
            norm = m.adot(self.l, self.r).real
            itr = 0 
            while not np.allclose(norm, 1, atol=1E-13, rtol=0) and itr < 10:
                self.l *= 1. / ma.sqrt(norm)
                self.r *= 1. / ma.sqrt(norm)
                
                norm = m.adot(self.l, self.r).real
                
                itr += 1
                
            if itr == 10:
                print "Warning: Max. iterations reached during normalization!"
        else:
            fac = self.D / np.trace(self.r).real
            self.l *= 1 / fac
            self.r *= fac

            norm = m.adot(self.l, self.r).real
            itr = 0 
            while not np.allclose(norm, 1, atol=1E-13, rtol=0) and itr < 10:
                self.l *= 1. / norm
                norm = m.adot(self.l, self.r).real
                itr += 1
                
            if itr == 10:
                print "Warning: Max. iterations reached during normalization!"

        if self.sanity_checks:
            if not np.allclose(self.eps_l(self.l), self.l,
            rtol=self.itr_rtol*self.check_fac, 
            atol=self.itr_atol*self.check_fac):
                print "Sanity check failed: Left eigenvector bad! Off by: " \
                       + str(la.norm(self.eps_l(self.l) - self.l))
                       
            if not np.allclose(self.eps_r(self.r), self.r,
            rtol=self.itr_rtol*self.check_fac,
            atol=self.itr_atol*self.check_fac):
                print "Sanity check failed: Right eigenvector bad! Off by: " \
                       + str(la.norm(self.eps_r(self.r) - self.r))
            
            if not np.allclose(self.l, m.H(self.l),
            rtol=self.itr_rtol*self.check_fac, 
            atol=self.itr_atol*self.check_fac):
                print "Sanity check failed: l is not hermitian!"

            if not np.allclose(self.r, m.H(self.r),
            rtol=self.itr_rtol*self.check_fac, 
            atol=self.itr_atol*self.check_fac):
                print "Sanity check failed: r is not hermitian!"
            
            if not np.all(la.eigvalsh(self.l) > 0):
                print "Sanity check failed: l is not pos. def.!"
                
            if not np.all(la.eigvalsh(self.r) > 0):
                print "Sanity check failed: r is not pos. def.!"
            
            norm = m.adot(self.l, self.r)
            if not np.allclose(norm, 1.0, atol=1E-13, rtol=0):
                print "Sanity check failed: Bad norm = " + str(norm)
    
    def restore_SCF(self):
        X = la.cholesky(self.r, lower=True)
        Y = la.cholesky(self.l, lower=False)
        
        U, sv, Vh = la.svd(Y.dot(X))
        
        #s contains the Schmidt coefficients,
        lam = sv**2
        self.S_hc = - np.sum(lam * sp.log2(lam))
        
        S = m.simple_diag_matrix(sv, dtype=self.typ)
        Srt = S.sqrt()
        
        g = m.mmul(Srt, Vh, m.invtr(X, lower=True))
        
        g_i = m.mmul(m.invtr(Y, lower=False), U, Srt)
        
        for s in xrange(self.q):
            self.A[s] = m.mmul(g, self.A[s], g_i)
                
        if self.sanity_checks:
            Sfull = np.asarray(S)
            
            if not np.allclose(g.dot(g_i), np.eye(self.D)):
                print "Sanity check failed! Restore_SCF, bad GT!"
            
            l = m.mmul(m.H(g_i), self.l, g_i)
            r = m.mmul(g, self.r, m.H(g))
            
            if not np.allclose(Sfull, l):
                print "Sanity check failed: Restorce_SCF, left failed!"
                
            if not np.allclose(Sfull, r):
                print "Sanity check failed: Restorce_SCF, right failed!"
                
            l = self.eps_l(Sfull)
            r = self.eps_r(Sfull)
            
            if not np.allclose(Sfull, l, rtol=self.itr_rtol*self.check_fac, 
                               atol=self.itr_atol*self.check_fac):
                print "Sanity check failed: Restorce_SCF, left bad!"
                
            if not np.allclose(Sfull, r, rtol=self.itr_rtol*self.check_fac, 
                               atol=self.itr_atol*self.check_fac):
                print "Sanity check failed: Restorce_SCF, right bad!"

        self.l = S
        self.r = S
    
    def restore_CF(self, ret_g=False):
        if self.symm_gauge:
            self.restore_SCF()
        else:
            #First get G such that r = eye
            G = la.cholesky(self.r, lower=True)
            G_i = m.invtr(G, lower=True)

            self.l = m.mmul(m.H(G), self.l, G)
            
            #Now bring l into diagonal form, trace = 1 (guaranteed by r = eye..?)
            ev, EV = la.eigh(self.l)
            
            G = G.dot(EV)
            G_i = m.H(EV).dot(G_i)
            
            for s in xrange(self.q):
                self.A[s] = m.mmul(G_i, self.A[s], G)
                
            #ev contains the squares of the Schmidt coefficients,
            self.S_hc = - np.sum(ev * sp.log2(ev))
            
            self.l = m.simple_diag_matrix(ev, dtype=self.typ)

            if self.sanity_checks:
                M = np.zeros_like(self.r)
                for s in xrange(self.q):
                    M += m.mmul(self.A[s], m.H(self.A[s]))            
                
                self.r = m.mmul(G_i, self.r, m.H(G_i))
                
                if not np.allclose(M, self.r, 
                                   rtol=self.itr_rtol*self.check_fac,
                                   atol=self.itr_atol*self.check_fac):
                    print "Sanity check failed: RestoreRCF, bad M."
                    print "Off by: " + str(la.norm(M - self.r))
                    
                if not np.allclose(self.r, np.eye(self.D),
                                   rtol=self.itr_rtol*self.check_fac,
                                   atol=self.itr_atol*self.check_fac):
                    print "Sanity check failed: r not identity."
                    print "Off by: " + str(la.norm(np.eye(self.D) - self.r))
                
                l = self.eps_l(self.l)
                r = self.eps_r(self.r)
                
                if not np.allclose(r, self.r,
                                   rtol=self.itr_rtol*self.check_fac, 
                                   atol=self.itr_atol*self.check_fac):
                    print "Sanity check failed: Restore_RCF, bad r!"
                    print "Off by: " + str(la.norm(r - self.r))

                if not np.allclose(l, self.l,
                                   rtol=self.itr_rtol*self.check_fac, 
                                   atol=self.itr_atol*self.check_fac):
                    print "Sanity check failed: Restore_RCF, bad l!"
                    print "Off by: " + str(la.norm(l - self.l))
        
            self.r = m.eyemat(self.D, dtype=self.typ)
        
        if ret_g:
            return G, G_i
        else:
            return
    
    def calc_C(self):
        if not tc is None and not self.h_nn_cptr is None:
            self.C = tc.calc_C(self.AA, self.h_nn_cptr, self.C)
        else:
            self.C.fill(0)
            
            for u in xrange(self.q): #ndindex is just too slow..
                for v in xrange(self.q):
                    for s in xrange(self.q):
                        for t in xrange(self.q):
                            h = self.h_nn(s, t, u, v) #for large q, this executes a lot..
                            if h != 0:
                                self.C[s, t] += h * self.AA[u, v]
    
    def calc_PPinv(self, x, p=0, out=None, left=False):
        if out is None:
            out = np.ones_like(self.A[0])
        
        op = PPInvOp(self, p, left)
        
        if left:
            res = m.H(out).ravel()
            x = m.H(x).ravel()
        else:
            res = out.ravel()
            x = x.ravel()
        
        res, info = las.bicgstab(op, x, x0=res, maxiter=1000, 
                                 tol=self.itr_rtol)
        
        if info > 0:
            print "Warning: Did not converge on solution for ppinv!"
        
        #Test
        if self.sanity_checks:
            RHS_test = op.matvec(res)
            if not np.allclose(RHS_test, x, rtol=self.itr_rtol*self.check_fac,
                                atol=self.itr_atol*self.check_fac):
                print "Sanity check failed: Bad ppinv solution! Off by: " + str(
                        la.norm(RHS_test - x))
        
        res = res.reshape((self.D, self.D))
        
        if left:
            res = m.H(res)
        
        out[:] = res
        
        return out
        
    def calc_K(self):
        Hr = np.zeros_like(self.A[0])
        
        for s in xrange(self.q):
            for t in xrange(self.q):
                Hr += m.mmul(self.C[s, t], self.r, m.H(self.AA[s, t]))
        
        self.h = m.adot(self.l, Hr)
        
        QHr = Hr - self.r * self.h
        
        self.calc_PPinv(QHr, out=self.K)
        
        if self.sanity_checks:
            Ex = self.eps_r(self.K)
            QEQ = Ex - self.r * m.adot(self.l, self.K)
            res = self.K - QEQ
            if not np.allclose(res, QHr):
                print "Sanity check failed: Bad K!"
                print "Off by: " + str(la.norm(res - QHr))
        
    def calc_K_l(self):
        lH = np.zeros_like(self.A[0])
        
        for s in xrange(self.q):
            for t in xrange(self.q):
                lH += m.mmul(m.H(self.AA[s, t]), self.l, self.C[s, t])
        
        h = m.adot(lH, self.r)
        
        lHQ = lH - self.l * h
        
        self.K_left = self.calc_PPinv(lHQ, left=True, out=self.K_left)
        
        if self.sanity_checks:
            xE = self.eps_l(self.K_left)
            QEQ = xE - self.l * m.adot(self.K_left, self.r)
            res = self.K_left - QEQ
            if not np.allclose(res, lHQ):
                print "Sanity check failed: Bad K_left!"
                print "Off by: " + str(la.norm(res - lHQ))
        
        
        return self.K_left, h
            
    def calc_Vsh(self, r_sqrt):
        R = np.zeros((self.D, self.q, self.D), dtype=self.typ, order='C')
        
        for s in xrange(self.q):
            R[:,s,:] = m.mmul(r_sqrt, m.H(self.A[s]))
        
        R = R.reshape((self.q * self.D, self.D))
        
        Vconj = ns.nullspace_qr(m.H(R)).T
        #R can be pretty huge for large q and D. The decomp. can take a long time...

        if self.sanity_checks:
            if not np.allclose(np.dot(Vconj, m.H(Vconj)), np.eye(self.q*self.D - self.D)):
                print "Sanity check failed: V . H(V) not eye!"
            if not np.allclose(np.dot(Vconj.conj(), R), 0):
                print "Sanity check failed: V . R not zero!"
        Vconj = Vconj.reshape(((self.q - 1) * self.D, self.D, self.q))
        
        #prepare for using V[s] and already take the adjoint, since we use it more often
        Vsh = Vconj.T
        Vsh = np.asarray(Vsh, order='C')

        return Vsh
        
    def calc_x(self, l_sqrt, l_sqrt_i, r_sqrt, r_sqrt_i, Vsh, out=None):
        if out is None:
            out = np.zeros((self.D, (self.q - 1) * self.D), dtype=self.typ, 
                           order=self.odr)
        
        tmp = np.zeros_like(out)
        for s in xrange(self.q):
            tmp2 = m.mmul(self.A[s], self.K)
            for t in xrange(self.q):
                tmp2 += m.mmul(self.C[s, t], self.r, m.H(self.A[t]))
            tmp += m.mmul(tmp2, r_sqrt_i, Vsh[s])
        out += l_sqrt.dot(tmp)
        
        tmp.fill(0)
        for s in xrange(self.q):
            tmp2.fill(0)
            for t in xrange(self.q):
                tmp2 += m.mmul(m.H(self.A[t]), self.l, self.C[t, s])
            tmp += m.mmul(tmp2, r_sqrt, Vsh[s])
        out += l_sqrt_i.dot(tmp)
        
        return out
        
    def get_B_from_x(self, x, Vsh, l_sqrt_i, r_sqrt_i, out=None):
        if out is None:
            out = np.zeros_like(self.A)
            
        for s in xrange(self.q):
            out[s] = m.mmul(l_sqrt_i, x, m.H(Vsh[s]), r_sqrt_i)
            
        return out
        
    def calc_l_r_roots(self):
        try:
            self.l_sqrt = self.l.sqrt()
            self.l_sqrt_i = self.l_sqrt.inv()
        except AttributeError:
            self.l_sqrt, evd = m.sqrtmh(self.l, ret_evd=True)
            self.l_sqrt_i = m.invmh(self.l_sqrt, evd=evd)
            
        try:
            self.r_sqrt = self.r.sqrt()
            self.r_sqrt_i = self.r_sqrt.inv()
        except AttributeError:
            self.r_sqrt, evd = m.sqrtmh(self.r, ret_evd=True)
            self.r_sqrt_i = m.invmh(self.r_sqrt, evd=evd)
        
        if self.sanity_checks:
            if not np.allclose(self.l_sqrt.dot(self.l_sqrt), self.l):
                print "Sanity check failed: l_sqrt is bad!"
            if not np.allclose(self.l_sqrt.dot(self.l_sqrt_i), np.eye(self.D)):
                print "Sanity check failed: l_sqrt_i is bad!"
            if not np.allclose(self.r_sqrt.dot(self.r_sqrt), self.r):
                print "Sanity check failed: r_sqrt is bad!"
            if (not np.allclose(self.r_sqrt.dot(self.r_sqrt_i), np.eye(self.D))):
                print "Sanity check failed: r_sqrt_i is bad!"
        
    def calc_B(self, set_eta=True):
        self.calc_l_r_roots()
                
        self.Vsh = self.calc_Vsh(self.r_sqrt)
        
        self.x = self.calc_x(self.l_sqrt, self.l_sqrt_i, self.r_sqrt, 
                        self.r_sqrt_i, self.Vsh)
        
        if set_eta:
            self.eta = sp.sqrt(m.adot(self.x, self.x))
        
        B = self.get_B_from_x(self.x, self.Vsh, self.l_sqrt_i, self.r_sqrt_i)
        
        if self.sanity_checks:
            #Test gauge-fixing:
            tst = np.zeros_like(self.A[0])
            for s in xrange(self.q):
                tst += m.mmul(B[s], self.r, m.H(self.A[s]))
            if not np.allclose(tst, 0):
                print "Sanity check failed: Gauge-fixing violation!"

        return B
        
    def update(self):
        self.calc_lr()
        self.restore_CF()
        self.calc_AA()
        self.calc_C()
        self.calc_K()
        
    def take_step(self, dtau, B=None):
        if B is None:
            B = self.calc_B()
        
        self.A += -dtau * B
            
    def take_step_RK4(self, dtau, B_i=None):
        def update():
            self.calc_lr()
            #self.restore_CF() #this really messes things up...
            self.calc_AA()
            self.calc_C()
            self.calc_K()            

        A0 = self.A.copy()
            
        B_fin = np.empty_like(self.A)

        if not B_i is None:
            B = B_i
        else:
            B = self.calc_B() #k1
        B_fin = B
        self.A = A0 - dtau/2 * B
        
        update()
        
        B = self.calc_B(set_eta=False) #k2                
        self.A = A0 - dtau/2 * B
        B_fin += 2 * B         
            
        update()
            
        B = self.calc_B(set_eta=False) #k3                
        self.A = A0 - dtau * B
        B_fin += 2 * B

        update()
        
        B = self.calc_B(set_eta=False) #k4
        B_fin += B
            
        self.A = A0 - dtau /6 * B_fin
            
    def calc_BHB(self, x):
        B = self.B_from_x(x, self.Vsh, self.l_sqrt_i, self.r_sqrt_i)
        
        rVsh = self.Vsh.copy()
        for s in xrange(self.q):
            rVsh[s] = self.r_sqrt_i.dot(rVsh[s])
        
        res = self.l_sqrt.dot(self.eps_r_2ss(self.r, op=self.h_nn, A1=B, A3=rVsh))
        
        return None
            
    def find_min_h(self, B, dtau_init, tol=5E-2):
        dtau = dtau_init
        d = 1.0
        #dh_dtau = 0
        
        tau_min = 0
        
        A0 = self.A.copy()
        
        h_min = self.h
        A_min = self.A.copy()
        
        l_min = np.array(self.l, copy=True)
        r_min = np.array(self.r, copy=True)
        
        itr = 0
        while itr == 0 or itr < 30 and (abs(dtau) / tau_min > tol or tau_min == 0):
            itr += 1
            for s in xrange(self.q):
                self.A[s] = A_min[s] -d * dtau * B[s]
            
            self.l[:] = l_min
            self.r[:] = r_min
            
            self.calc_lr()
            self.calc_AA()
            
            self.h = self.expect_2s(self.h_nn)
            
            #dh_dtau = d * (self.h - h_min) / dtau
            
            print (tau_min + dtau, self.h.real, tau_min)
            
            if self.h.real < h_min.real:
                #self.restore_CF()
                h_min = self.h
                A_min[:] = self.A
                l_min[:] = self.l
                r_min[:] = self.r
                
                dtau = min(dtau * 1.1, dtau_init * 10)
                
#                if tau + d * dtau > 0:
                tau_min += d * dtau
#                else:
#                    d = -1.0
#                    dtau = tau
            else:
                d *= -1.0
                dtau = dtau / 2.0
                
#                if tau + d * dtau < 0:
#                    dtau = tau #only happens if dtau is -ive
                
        self.A = A0
        
        return tau_min
        
    def find_min_h_brent(self, B, dtau_init, tol=5E-2, skipIfLower=False, 
                         taus=[], hs=[], trybracket=True):
        def f(tau, *args):
            if tau == 0:
                return self.h.real
                
            try:
                i = taus.index(tau)
                return hs[i]
            except ValueError:
                for s in xrange(self.q):
                    self.A[s] = A0[s] - tau * B[s]
                
                self.calc_lr()
                self.calc_AA()
                
                h = self.expect_2s(self.h_nn)
                
                print (tau, h.real)
                
                res = h.real
                
                taus.append(tau)
                hs.append(res)
                
                return res
        
        A0 = self.A.copy()
        
        if skipIfLower:
            if f(dtau_init) < self.h.real:
                return dtau_init
        
        fb_brack = (dtau_init * 0.9, dtau_init * 1.1)
        if trybracket:
            brack = (dtau_init * 0.1, dtau_init, dtau_init * 2.0)
        else:
            brack = fb_brack
                
        try:
            tau_opt = opti.brent(f, 
                               brack=brack, 
                               tol=tol,
                               maxiter=20)
        except ValueError:
            print "Bracketing attempt failed..."
            tau_opt = opti.brent(f, 
                               brack=fb_brack, 
                               tol=tol,
                               maxiter=20)
        
        self.A = A0
        
        return tau_opt
        
    def step_reduces_h(self, B, dtau):
        A0 = self.A.copy()
        
        for s in xrange(self.q):
            self.A[s] = A0[s] - dtau * B[s]
        
        self.calc_lr()
        
        h = self.expect_2s(self.h_nn)
        
        self.A = A0
        
        return h.real < self.h.real, h

    def calc_B_CG(self, B_CG_0, x_0, eta_0, dtau_init, reset=False,
                 skipIfLower=False, brent=True):
        B = self.calc_B()
        eta = self.eta
        x = self.x
        
        if reset:
            beta = 0.
            print "RESET CG"
            
            B_CG = B
        else:
            beta = (eta**2) / eta_0**2
            
            #xy = m.adot(x_0, x)
            #betaPR = (eta**2 - xy) / eta_0**2
        
            print "BetaFR = " + str(beta)
            #print "BetaPR = " + str(betaPR)
        
            beta = max(0, beta.real)
        
            B_CG = B + beta * B_CG_0
        
        taus = []
        hs = []
        
        if skipIfLower:
            stepRedH, h = self.step_reduces_h(B_CG, dtau_init)
            taus.append(dtau_init)
            hs.append(h)
        
        if skipIfLower and stepRedH:
            tau = self.find_min_h(B_CG, dtau_init)
        else:
            if brent:
                tau = self.find_min_h_brent(B_CG, dtau_init, taus=taus, hs=hs,
                                            trybracket=False)
            else:
                tau = self.find_min_h(B_CG, dtau_init)
        
        if tau < 0:
            print "RESET due to negative dtau!"
            B_CG = B
            tau = self.find_min_h_brent(B_CG, dtau_init)
        
        return B_CG, B, x, eta, tau
        
            
    def expect_1s(self, op):
        Or = self.eps_r(self.r, op=op)
        
        return m.adot(self.l, Or)
            
    def expect_2s(self, op):
        res = self.eps_r_2s(self.r, op)
        
        return m.adot(self.l, res)
        
    def density_1s(self):
        rho = np.empty((self.q, self.q), dtype=self.typ)
        for s in xrange(self.q):
            for t in xrange(self.q):                
                rho[s, t] = m.adot(self.l, m.mmul(self.A[t], self.r, m.H(self.A[s])))
        return rho
        
    def apply_op_1s(self, o):
        newA = sp.zeros_like(self.A)
        
        for s in xrange(self.q):
            for t in xrange(self.q):
                newA[s] += self.A[t] * o(s, t)
                
        self.A = newA
            
    def save_state(self, file, userdata=None):
        if userdata is None:
            userdata = self.userdata

        l = np.asarray(self.l)
        r = np.asarray(self.r)
            
        tosave = np.empty((5), dtype=np.ndarray)
        tosave[0] = self.A
        tosave[1] = l
        tosave[2] = r
        tosave[3] = self.K
        tosave[4] = np.asarray(userdata)
        
        np.save(file, tosave)
        
    def load_state(self, file, expand=False, expand_q=False):
        state = np.load(file)
        
        newA = state[0]
        newl = state[1]
        newr = state[2]
        newK = state[3]
        if state.shape[0] > 4:
            self.userdata = state[4]
        
        if (newA.shape == self.A.shape):
            self.A[:] = newA
            self.K[:] = newK

            self.l = np.asarray(newl)
            self.r = np.asarray(newr)
                
            return True
        elif expand and (len(newA.shape) == 3) and (newA.shape[0] == 
        self.A.shape[0]) and (newA.shape[1] == newA.shape[2]) and (newA.shape[1]
        <= self.A.shape[1]):
            newD = self.D
            savedD = newA.shape[1]
            self._init_arrays(savedD, self.q)
            self.A[:] = newA
            self.l = newl
            self.r = newr
            self.K[:] = newK
            self.expand_D(newD)
            print "EXPANDED!"
        elif expand_q and (len(newA.shape) == 3) and (newA.shape[0] <= 
        self.A.shape[0]) and (newA.shape[1] == newA.shape[2]) and (newA.shape[1]
        == self.A.shape[1]):
            newQ = self.q
            savedQ = newA.shape[0]
            self._init_arrays(self.D, savedQ)
            self.A[:] = newA
            self.l = newl
            self.r = newr
            self.K[:] = newK
            self.expand_q(newQ)
            print "EXPANDED in q!"
        else:
            return False
            
    def expand_q(self, newq):
        if newq < self.q:
            return False
        
        oldq = self.q
        oldA = self.A
        oldK = self.K
        
        oldl = self.l
        oldr = self.r
        
        self._init_arrays(self.D, newq) 
        
        self.l = oldl
        self.r = oldr
        self.K = oldK
        
        self.A.fill(0)
        self.A[:oldq, :, :] = oldA
            
    def expand_D(self, newD):
        """Expands the bond dimension in a simple way.
        
        New matrix entries are (mostly) randomized.
        """
        if newD < self.D:
            return False
        
        oldD = self.D
        oldA = self.A
        oldK = self.K
        
        oldl = np.asarray(self.l)
        oldr = np.asarray(self.r)
        
        self._init_arrays(newD, self.q)
        
        realnorm = la.norm(oldA.real)
        imagnorm = la.norm(oldA.imag)
        realfac = (realnorm / (self.q * oldD**2))
        imagfac = (imagnorm / (self.q * oldD**2))
#        m.randomize_cmplx(newA[:, self.D:, self.D:], a=-fac, b=fac)
        m.randomize_cmplx(self.A[:, :oldD, oldD:], a=0, b=realfac, aj=0, bj=imagfac)
        m.randomize_cmplx(self.A[:, oldD:, :oldD], a=0, b=realfac, aj=0, bj=imagfac)
        self.A[:, oldD:, oldD:] = 0 #for nearest-neighbour hamiltonian

#        self.A[:, :oldD, oldD:] = oldA[:, :, :(newD - oldD)]
#        self.A[:, oldD:, :oldD] = oldA[:, :(newD - oldD), :]
        self.A[:, :oldD, :oldD] = oldA

        self.l[:oldD, :oldD] = oldl
        self.l[:oldD, oldD:].fill(la.norm(oldl) / oldD**2)
        self.l[oldD:, :oldD].fill(la.norm(oldl) / oldD**2)
        self.l[oldD:, oldD:].fill(la.norm(oldl) / oldD**2)
        
        self.r[:oldD, :oldD] = oldr
        self.r[oldD:, :oldD].fill(la.norm(oldr) / oldD**2)
        self.r[:oldD, oldD:].fill(la.norm(oldr) / oldD**2)
        self.r[oldD:, oldD:].fill(la.norm(oldr) / oldD**2)
        
        self.K[:oldD, :oldD] = oldK
        self.K[oldD:, :oldD].fill(la.norm(oldK) / oldD**2)
        self.K[:oldD, oldD:].fill(la.norm(oldK) / oldD**2)
        self.K[oldD:, oldD:].fill(la.norm(oldK) / oldD**2)
        
    def fuzz_state(self, f=1.0):
        norm = la.norm(self.A)
        fac = f*(norm / (self.q * self.D**2))        
        
        R = np.empty_like(self.A)
        m.randomize_cmplx(R, -fac/2.0, fac/2.0)
        
        self.A += R
>>>>>>> ea0e37e6
<|MERGE_RESOLUTION|>--- conflicted
+++ resolved
@@ -4,9 +4,6 @@
 
 @author: Ashley Milsted
 
-<<<<<<< HEAD
-WIP
-=======
 TODO:
     - Think about whether it is better to move back to RCF before
       applying B, since B does *right* gauge fixing. Then we would
@@ -18,7 +15,6 @@
        4. Apply B (take step)
     - Also, find out what happens in theory when this is *not* done...
       Should cause the gauge choice to drift... right?
->>>>>>> ea0e37e6
 
 """
 import numpy as np
@@ -27,9 +23,6 @@
 import scipy.sparse.linalg as las
 import scipy.optimize as opti
 import nullspace as ns
-<<<<<<< HEAD
-from matmul import *
-=======
 import matmul as m
 import math as ma
 
@@ -59,7 +52,6 @@
         self.r = tdvp.r
         self.p = 0
         self.left = left
->>>>>>> ea0e37e6
         
         self.D = tdvp.D
         
@@ -169,10 +161,6 @@
         
         return out
         
-<<<<<<< HEAD
-        for s in xrange(q):
-            self.A[s] = eye(D)
-=======
     def eps_r(self, x, A1=None, A2=None, op=None, out=None):
         """Implements the right epsilon map
         
@@ -790,6 +778,8 @@
         self.A = A0 - dtau /6 * B_fin
             
     def calc_BHB(self, x):
+        assert False
+        
         B = self.B_from_x(x, self.Vsh, self.l_sqrt_i, self.r_sqrt_i)
         
         rVsh = self.Vsh.copy()
@@ -1135,5 +1125,4 @@
         R = np.empty_like(self.A)
         m.randomize_cmplx(R, -fac/2.0, fac/2.0)
         
-        self.A += R
->>>>>>> ea0e37e6
+        self.A += R