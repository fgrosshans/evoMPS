--- conflicted
+++ resolved
@@ -23,7 +23,7 @@
 log = logging.getLogger(__name__)
         
 class Excite_H_Op:
-    def __init__(self, tdvp, donor, p, verbose=False):
+    def __init__(self, tdvp, donor, p):
         """Creates an Excite_H_Op object, which is a LinearOperator.
         
         This wraps the effective Hamiltonian in terms of MPS tangent vectors
@@ -62,18 +62,11 @@
         self.M_prev = None
         self.y_pi_prev = None
     
-        self.verbose = verbose
-
     def matvec(self, v):
         x = v.reshape((self.D, (self.q - 1)*self.D))
         
         self.calls += 1
-<<<<<<< HEAD
         log.debug("Calls: %u", self.calls)
-=======
-        if self.verbose:
-            print "Calls: %u" % self.calls
->>>>>>> b6e96e32
         
         res, self.M_prev, self.y_pi_prev = self.calc_BHB(x, self.p, self.donor, 
                                                          *self.prereq,
@@ -895,7 +888,7 @@
         
         return res, M, y_pi        
     
-    def _prepare_excite_op_top_triv(self, p, verbose=False):
+    def _prepare_excite_op_top_triv(self, p):
         if callable(self.ham):
             self.set_ham_array_from_function(self.ham)
 
@@ -903,13 +896,13 @@
         self.calc_l_r_roots()
         self.Vsh = tm.calc_Vsh(self.A, self.r_sqrt, sanity_checks=self.sanity_checks)
         
-        op = Excite_H_Op(self, self, p, verbose=verbose)
+        op = Excite_H_Op(self, self, p)
 
         return op        
     
     def excite_top_triv(self, p, k=6, tol=0, max_itr=None, v0=None, ncv=None,
                         sigma=None,
-                        which='SM', return_eigenvectors=False, verbose=False):
+                        which='SM', return_eigenvectors=False):
         """Calculates approximate eigenvectors and eigenvalues of the Hamiltonian
         using tangent vectors of the current state as ansatz states.
         
@@ -942,8 +935,6 @@
             Which eigenvalues to find ('SM' means the k smallest).
         return_eigenvectors : bool
             Whether to return eigenvectors as well as eigenvalues.
-        verbose : bool
-            Whether to print the number of calls for each matvec operation.
             
         Returns
         -------
@@ -952,7 +943,7 @@
         eV : ndarray
             Matrix of eigenvectors (if return_eigenvectors == True).
         """
-        op = self._prepare_excite_op_top_triv(p, verbose=verbose)
+        op = self._prepare_excite_op_top_triv(p)
         
         res = las.eigsh(op, which=which, k=k, v0=v0, ncv=ncv,
                          return_eigenvectors=return_eigenvectors, 
@@ -960,8 +951,8 @@
                           
         return res
     
-    def excite_top_triv_brute(self, p, return_eigenvectors=False, verbose=False):
-        op = self._prepare_excite_op_top_triv(p, verbose=verbose)
+    def excite_top_triv_brute(self, p, return_eigenvectors=False):
+        op = self._prepare_excite_op_top_triv(p)
         
         x = np.empty(((self.q - 1)*self.D**2), dtype=self.typ)
         
@@ -977,7 +968,7 @@
          
         return la.eigh(H, eigvals_only=not return_eigenvectors)
 
-    def _prepare_excite_op_top_nontriv(self, donor, p, verbose=False):
+    def _prepare_excite_op_top_nontriv(self, donor, p):
         if callable(self.ham):
             self.set_ham_array_from_function(self.ham)
         if callable(donor.ham):
@@ -998,14 +989,14 @@
         donor.calc_l_r_roots()
         donor.Vsh = tm.calc_Vsh(donor.A, donor.r_sqrt, sanity_checks=self.sanity_checks)
         
-        op = Excite_H_Op(self, donor, p, verbose=verbose)
+        op = Excite_H_Op(self, donor, p)
 
         return op 
 
     def excite_top_nontriv(self, donor, p, k=6, tol=0, max_itr=None, v0=None,
                            which='SM', return_eigenvectors=False, sigma=None,
-                           ncv=None, verbose=False):
-        op = self._prepare_excite_op_top_nontriv(donor, p, verbose=verbose)
+                           ncv=None):
+        op = self._prepare_excite_op_top_nontriv(donor, p)
                             
         res = las.eigsh(op, sigma=sigma, which=which, k=k, v0=v0,
                             return_eigenvectors=return_eigenvectors, 
@@ -1013,9 +1004,8 @@
         
         return res
         
-    def excite_top_nontriv_brute(self, donor, p, return_eigenvectors=False,
-                                 verbose=False):
-        op = self._prepare_excite_op_top_nontriv(donor, p, verbose=verbose)
+    def excite_top_nontriv_brute(self, donor, p, return_eigenvectors=False):
+        op = self._prepare_excite_op_top_nontriv(donor, p)
         
         x = np.empty(((self.q - 1)*self.D**2), dtype=self.typ)
         
@@ -1046,21 +1036,11 @@
         
         def f(tau, *args):
             if tau == 0:
-<<<<<<< HEAD
                 log.debug((0, "tau=0"))
-                return self.h.real                
-            try:
-                i = taus.index(tau)
-                log.debug((tau, hs[i], hs[i] - self.h.real, "from stored"))
-=======
-                if verbose:
-                    print (0, "tau=0")
                 return self.h_expect.real
             try:
                 i = taus.index(tau)
-                if verbose:
-                    print (tau, hs[i], hs[i] - self.h_expect.real, "from stored")
->>>>>>> b6e96e32
+                log.debug((tau, hs[i], hs[i] - self.h_expect.real, "from stored"))
                 return hs[i]
             except ValueError:
                 for s in xrange(self.q):
@@ -1080,12 +1060,7 @@
                 else:
                     h = self.expect_3s(self.ham)
                 
-<<<<<<< HEAD
-                log.debug((tau, h.real, h.real - self.h.real, self.itr_l, self.itr_r))
-=======
-                if verbose:
-                    print (tau, h.real, h.real - self.h_expect.real, self.itr_l, self.itr_r)
->>>>>>> b6e96e32
+                log.debug((tau, h.real, h.real - self.h_expect.real, self.itr_l, self.itr_r))
                 
                 res = h.real
                 
@@ -1229,27 +1204,15 @@
         tau, h_min = self.find_min_h_brent(B_CG, dtau_init,
                                            trybracket=False, verbose=verbose)
             
-<<<<<<< HEAD
-        if self.h.real < h_min:
+        if self.h_expect.real < h_min:
             log.debug("RESET due to energy rise!")
-=======
-        if self.h_expect.real < h_min:
-            if verbose:
-                print "RESET due to energy rise!"
->>>>>>> b6e96e32
             B_CG = B
             self.l_before_CF = lb0
             self.r_before_CF = rb0
             tau, h_min = self.find_min_h_brent(B_CG, dtau_init * 0.1, trybracket=False)
         
-<<<<<<< HEAD
-            if self.h.real < h_min:
+            if self.h_expect.real < h_min:
                 log.debug("RESET FAILED: Setting tau=0!")
-=======
-            if self.h_expect.real < h_min:
-                if verbose:
-                    print "RESET FAILED: Setting tau=0!"
->>>>>>> b6e96e32
                 self.l_before_CF = lb0
                 self.r_before_CF = rb0
                 tau = 0
