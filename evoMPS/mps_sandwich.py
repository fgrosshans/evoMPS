--- conflicted
+++ resolved
@@ -272,21 +272,21 @@
             h_before, h_left_before, h_right_before = self.restore_CF_dbg()
 
             print (h_left_before, h_before, h_right_before)
-            
+
         self.uni_l.A = self.uni_l.A #.copy()
         #self.uni_l.l = self.uni_l.l.copy()
         #r_old = self.uni_l.r.copy()
         self.uni_l.calc_lr() #Ensures largest ev of E=1
         if dbg:
             print "uni_l calc_lr iterations: ", (self.uni_l.itr_l, self.uni_l.itr_r)
-        #uniform calc_lr() scales for RCF, but we have LCF, 
+        #uniform calc_lr() scales for RCF, but we have LCF,
         #so we have to correct the scaling here
         fac = self.uni_l.D / self.uni_l.l.trace().real
         if dbg:
             print "Scale l[0]: %g" % fac
         self.uni_l.l *= fac
         self.uni_l.r *= 1/fac
-        
+
         if self.sanity_checks:
             if not sp.allclose(self.uni_l.l, self.l[0], atol=1E-12, rtol=1E-12):
                 print "Sanity Fail in restore_CF!: True l[0] and l[L] mismatch!", la.norm(self.l[0] - self.uni_l.l)
@@ -296,13 +296,13 @@
 
             if not sp.allclose(self.uni_l.A, self.A[0], atol=1E-12, rtol=1E-12):
                 print "Sanity Fail in restore_CF!: A[0] was scaled!", la.norm(self.A[0] - self.uni_l.A)
-                
+
         #self.uni_l.l = self.l[0]
         #self.uni_l.r = r_old
         #self.uni_l.A = self.A[0]
         self.l[0] = self.uni_l.l
         self.A[0] = self.uni_l.A
-        
+
         self.uni_r.A = self.uni_r.A #.copy()
         self.uni_r.r = self.uni_r.r #.copy()
         #l_old = self.uni_r.l.copy()
@@ -312,13 +312,13 @@
         if self.sanity_checks:
             if not sp.allclose(self.uni_r.A, self.A[self.N + 1], atol=1E-12, rtol=1E-12):
                 print "Sanity Fail in restore_CF!: A[R] was scaled! ", la.norm(self.A[self.N + 1] - self.uni_r.A)
-            
+
             if not sp.allclose(l_old, self.uni_r.l, atol=1E-12, rtol=1E-12):
                 print "Sanity Fail in restore_CF!: Bad l[R]! ", la.norm(l_old - self.uni_r.l)
 
             if not sp.allclose(self.r[self.N], self.uni_r.r, atol=1E-12, rtol=1E-12):
                 print "Sanity Fail in restore_CF!: r[N] and r[R] mismatch!", la.norm(self.r[self.N] - self.uni_r.r)
-            
+
         #self.uni_r.l = l_old
         #self.uni_r.r = self.r[self.N]
         #self.uni_r.A = self.A[self.N + 1]
@@ -346,69 +346,13 @@
         self.uni_l.l = self.l[0]
         self.uni_l.l_before_CF = self.uni_l.l
         self.uni_l.r_before_CF = self.uni_l.r
-<<<<<<< HEAD
-
-        if self.sanity_checks:
-            self.uni_l.A = self.uni_l.A.copy()
-            #self.uni_l.l = self.uni_l.l.copy()
-            r_old = self.uni_l.r.copy()
-            self.uni_l.calc_lr() #Ensures largest ev of E=1
-            if dbg:
-                print "uni_l calc_lr iterations: ", (self.uni_l.itr_l, self.uni_l.itr_r)
-            #uniform calc_lr() scales for RCF, but we have LCF,
-            #so we have to correct the scaling here
-            fac = self.uni_l.D / self.uni_l.l.trace().real
-            if dbg:
-                print "Scale l[0]: %g" % fac
-            self.uni_l.l *= fac
-            self.uni_l.r *= 1/fac
-
-            if not sp.allclose(self.uni_l.l, self.l[0], atol=1E-12, rtol=1E-12):
-                print "Sanity Fail in restore_CF!: True l[0] and l[L] mismatch!", la.norm(self.l[0] - self.uni_l.l)
-
-            if not sp.allclose(self.uni_l.r, r_old, atol=1E-12, rtol=1E-12):
-                print "Sanity Fail in restore_CF!: Bad r[L]!", la.norm(r_old - self.uni_l.r)
-
-            if not sp.allclose(self.uni_l.A, self.A[0], atol=1E-12, rtol=1E-12):
-                print "Sanity Fail in restore_CF!: A[0] was scaled!", la.norm(self.A[0] - self.uni_l.A)
-
-            self.uni_l.l = self.l[0]
-            self.uni_l.r = r_old
-            self.uni_l.A = self.A[0]
-=======
->>>>>>> aefe1f1a
 
         #r[N] is identity, l_R = ?
         self.uni_r.A = self.A[self.N + 1]
         self.uni_r.r = self.r[self.N]
         self.uni_r.l_before_CF = self.uni_r.l
         self.uni_r.r_before_CF = self.uni_r.r
-<<<<<<< HEAD
-
-        if self.sanity_checks:
-            self.uni_r.A = self.uni_r.A.copy()
-            self.uni_r.r = self.uni_r.r.copy()
-            l_old = self.uni_r.l.copy()
-            self.uni_r.calc_lr() #Ensures largest ev of E=1
-            if dbg:
-                print "uni_r calc_lr iterations: ", (self.uni_r.itr_l, self.uni_r.itr_r)
-
-            if not sp.allclose(self.uni_r.A, self.A[self.N + 1], atol=1E-12, rtol=1E-12):
-                print "Sanity Fail in restore_CF!: A[R] was scaled! ", la.norm(self.A[self.N + 1] - self.uni_r.A)
-
-            if not sp.allclose(l_old, self.uni_r.l, atol=1E-12, rtol=1E-12):
-                print "Sanity Fail in restore_CF!: Bad l[R]! ", la.norm(l_old - self.uni_r.l)
-
-            if not sp.allclose(self.r[self.N], self.uni_r.r, atol=1E-12, rtol=1E-12):
-                print "Sanity Fail in restore_CF!: r[N] and r[R] mismatch!", la.norm(self.r[self.N] - self.uni_r.r)
-
-            self.uni_r.l = l_old
-            self.uni_r.r = self.r[self.N]
-            self.uni_r.A = self.A[self.N + 1]
-
-=======
-        
->>>>>>> aefe1f1a
+
         #Set l[N + 1] as well...
         self.l[self.N + 1][:] = tm.eps_l_noop(self.l[self.N],
                                               self.A[self.N + 1],
