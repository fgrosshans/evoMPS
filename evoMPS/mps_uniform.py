--- conflicted
+++ resolved
@@ -107,11 +107,7 @@
         
         self.eps = np.finfo(self.typ).eps
                 
-<<<<<<< HEAD
-        self._init_arrays(D, q)        
-=======
         self._init_arrays(D, q)
->>>>>>> b6e96e32
                     
         self.randomize()
 
@@ -186,19 +182,11 @@
         self.l *= 1 / sp.sqrt(norm)
         self.r *= 1 / sp.sqrt(norm)        
         
-<<<<<<< HEAD
         log.warning("Sledgehammer:")
         log.warning("Left ok?: %s", np.allclose(
             tm.eps_l_noop(self.l, self.A, self.A), self.l))
         log.warning("Right ok?: %s", np.allclose(
             tm.eps_r_noop(self.r, self.A, self.A), self.r))
-=======
-        print "Sledgehammer:"
-        print "Left ok?: " + str(np.allclose(
-                                tm.eps_l_noop(self.l, self.A, self.A), self.l))
-        print "Right ok?: " + str(np.allclose(
-                                tm.eps_r_noop(self.r, self.A, self.A), self.r))
->>>>>>> b6e96e32
     
     def _calc_lr_ARPACK(self, x, tmp, calc_l=False, A1=None, A2=None, rescale=True,
                         tol=1E-14, ncv=None, k=1):
@@ -274,11 +262,7 @@
                     tm.eps_r_noop_inplace(x, A1, A2, tmp)
                 ev = tmp.mean() / x.mean()
                 if not abs(ev - 1) < tol:
-<<<<<<< HEAD
                     log.warning("Sanity check failed: Largest ev after re-scale = %s", ev)
-=======
-                    print "Sanity check failed: Largest ev after re-scale = " + str(ev)
->>>>>>> b6e96e32
         
         return x, conv, opE.calls
         
@@ -409,11 +393,7 @@
                     tm.eps_r_noop_inplace(x, A1, A2, tmp)
                 ev = tmp.mean() / x.mean()
                 if not abs(ev - 1) < atol:
-<<<<<<< HEAD
                     log.warning("Sanity check failed: Largest ev after re-scale = %s", ev)
-=======
-                    print "Sanity check failed: Largest ev after re-scale = " + str(ev)
->>>>>>> b6e96e32
         
         return x, i < max_itr - 1, i
     
@@ -502,24 +482,14 @@
             if not np.allclose(tm.eps_l_noop(self.l, self.A, self.A), self.l,
             rtol=self.itr_rtol*self.check_fac, 
             atol=self.itr_atol*self.check_fac):
-<<<<<<< HEAD
                 log.warning("Sanity check failed: Left eigenvector bad! Off by: %s",
                             la.norm(tm.eps_l_noop(self.l, self.A, self.A) - self.l))
-=======
-                print "Sanity check failed: Left eigenvector bad! Off by: " \
-                       + str(la.norm(tm.eps_l_noop(self.l, self.A, self.A) - self.l))
->>>>>>> b6e96e32
                        
             if not np.allclose(tm.eps_r_noop(self.r, self.A, self.A), self.r,
             rtol=self.itr_rtol*self.check_fac,
             atol=self.itr_atol*self.check_fac):
-<<<<<<< HEAD
                 log.warning("Sanity check failed: Right eigenvector bad! Off by: %s",
                             la.norm(tm.eps_r_noop(self.r, self.A, self.A) - self.r))
-=======
-                print "Sanity check failed: Right eigenvector bad! Off by: " \
-                       + str(la.norm(tm.eps_r_noop(self.r, self.A, self.A) - self.r))
->>>>>>> b6e96e32
             
             if not np.allclose(self.l, m.H(self.l),
             rtol=self.itr_rtol*self.check_fac, 
@@ -529,7 +499,6 @@
             if not np.allclose(self.r, m.H(self.r),
             rtol=self.itr_rtol*self.check_fac, 
             atol=self.itr_atol*self.check_fac):
-<<<<<<< HEAD
                 log.warning("Sanity check failed: r is not hermitian!")
             
             if not np.all(la.eigvalsh(self.l) > 0):
@@ -541,19 +510,6 @@
             norm = m.adot(self.l, self.r)
             if not np.allclose(norm, 1.0, atol=1E-13, rtol=0):
                 log.warning("Sanity check failed: Bad norm = %s", norm)
-=======
-                print "Sanity check failed: r is not hermitian!"
-            
-            if not np.all(la.eigvalsh(self.l) > 0):
-                print "Sanity check failed: l is not pos. def.!"
-                
-            if not np.all(la.eigvalsh(self.r) > 0):
-                print "Sanity check failed: r is not pos. def.!"
-            
-            norm = m.adot(self.l, self.r)
-            if not np.allclose(norm, 1.0, atol=1E-13, rtol=0):
-                print "Sanity check failed: Bad norm = " + str(norm)
->>>>>>> b6e96e32
     
     def restore_SCF(self, ret_g=False, zero_tol=None):
         """Restores symmetric canonical form.
@@ -599,38 +555,23 @@
             Sfull = np.asarray(S)
             
             if not np.allclose(g.dot(g_i), np.eye(self.D)):
-<<<<<<< HEAD
                 log.warning("Sanity check failed! Restore_SCF, bad GT!")
-=======
-                print "Sanity check failed! Restore_SCF, bad GT!"
->>>>>>> b6e96e32
             
             l = m.mmul(m.H(g_i), self.l, g_i)
             r = m.mmul(g, self.r, m.H(g))
             
             if not np.allclose(Sfull, l):
-<<<<<<< HEAD
                 log.warning("Sanity check failed: Restorce_SCF, left failed!")
                 
             if not np.allclose(Sfull, r):
                 log.warning("Sanity check failed: Restorce_SCF, right failed!")
-=======
-                print "Sanity check failed: Restorce_SCF, left failed!"
-                
-            if not np.allclose(Sfull, r):
-                print "Sanity check failed: Restorce_SCF, right failed!"
->>>>>>> b6e96e32
                 
             l = tm.eps_l_noop(Sfull, self.A, self.A)
             r = tm.eps_r_noop(Sfull, self.A, self.A)
             
             if not np.allclose(Sfull, l, rtol=self.itr_rtol*self.check_fac, 
                                atol=self.itr_atol*self.check_fac):
-<<<<<<< HEAD
                 log.warning("Sanity check failed: Restorce_SCF, left bad!")
-=======
-                print "Sanity check failed: Restorce_SCF, left bad!"
->>>>>>> b6e96e32
                 
             if not np.allclose(Sfull, r, rtol=self.itr_rtol*self.check_fac, 
                                atol=self.itr_atol*self.check_fac):
@@ -699,11 +640,7 @@
             if not np.allclose(self.r, r_, 
                                rtol=self.itr_rtol*self.check_fac,
                                atol=self.itr_atol*self.check_fac):
-<<<<<<< HEAD
                 log.warning("Sanity check failed: RestoreRCF, bad r (bad GT).")
-=======
-                print "Sanity check failed: RestoreRCF, bad r (bad GT)."
->>>>>>> b6e96e32
             
             l = tm.eps_l_noop(self.l, self.A, self.A)
             r = tm.eps_r_noop(self.r, self.A, self.A)
@@ -716,11 +653,7 @@
             if not np.allclose(l, self.l,
                                rtol=self.itr_rtol*self.check_fac, 
                                atol=self.itr_atol*self.check_fac):
-<<<<<<< HEAD
                 log.warning("Sanity check failed: Restore_RCF, l not eigenvector! %s", la.norm(l - self.l))
-=======
-                print "Sanity check failed: Restore_RCF, l not eigenvector!", la.norm(l - self.l)
->>>>>>> b6e96e32
         
         if ret_g:
             return G, G_i
