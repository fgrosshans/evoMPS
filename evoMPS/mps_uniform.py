--- conflicted
+++ resolved
@@ -19,13 +19,13 @@
 class EOp:
     def __init__(self, A1, A2, left):
         """Creates a new LinearOperator interface to the superoperator E.
-
+        
         This is a wrapper to be used with SciPy's sparse linear algebra routines.
-
+        
         Parameters
         ----------
         A1 : ndarray
-            Ket parameter tensor.
+            Ket parameter tensor. 
         A2 : ndarray
             Bra parameter tensor.
         left : bool
@@ -33,44 +33,44 @@
         """
         self.A1 = A1
         self.A2 = A2
-
+        
         self.D = A1.shape[1]
-
+        
         self.shape = (self.D**2, self.D**2)
-
+        
         self.dtype = np.dtype(A1.dtype)
-
+        
         self.out = np.empty((self.D, self.D), dtype=self.dtype)
-
+        
         self.calls = 0
-
+        
         if left:
             self.eps = tm.eps_l_noop_inplace
         else:
             self.eps = tm.eps_r_noop_inplace
-
+    
     def matvec(self, v):
-        """Matrix-vector multiplication.
+        """Matrix-vector multiplication. 
         Result = Ev or vE (if self.left == True).
         """
         x = v.reshape((self.D, self.D))
 
         Ex = self.eps(x, self.A1, self.A2, self.out)
-
+        
         self.calls += 1
-
+        
         return Ex.ravel()
 
-class EvoMPS_MPS_Uniform(object):
-
+class EvoMPS_MPS_Uniform(object):   
+        
     def __init__(self, D, q, dtype=None):
         """Creates a new EvoMPS_MPS_Uniform object.
-
-        This class implements basic operations on a uniform
+        
+        This class implements basic operations on a uniform 
         (translation-invariant) MPS in the thermodynamic limit.
-
+        
         self.A is the parameter tensor and has shape (q, D, D).
-
+        
         Parameters
         ----------
         D : int
@@ -80,40 +80,40 @@
         dtype : numpy-compatible dtype
             The data-type to be used. The default is double-precision complex.
         """
-        self.odr = 'C'
-
+        self.odr = 'C' 
+        
         if dtype is None:
             self.typ = np.complex128
-
+        
         self.itr_rtol = 1E-13
         self.itr_atol = 1E-14
-
+        
         self.zero_tol = sp.finfo(self.typ).resolution
-
+        
         self.itr_l = 0
         self.itr_r = 0
-
+        
         self.pow_itr_max = 2000
         self.ev_use_arpack = True
         self.ev_arpack_nev = 1
         self.ev_arpack_ncv = None
-
+                
         self.symm_gauge = True
-
+        
         self.sanity_checks = False
         self.check_fac = 50
-
-        self.userdata = None
-
+        
+        self.userdata = None        
+        
         self.eps = np.finfo(self.typ).eps
-
-        self._init_arrays(D, q)
-
+                
+        self._init_arrays(D, q)        
+                    
         self.randomize()
 
     def randomize(self, do_update=True):
         """Randomizes the parameter tensors self.A.
-
+        
         Parameters
         ----------
         do_update : bool (True)
@@ -121,14 +121,14 @@
         """
         m.randomize_cmplx(self.A)
         self.A /= la.norm(self.A)
-
+        
         if do_update:
             self.update()
-
+            
     def add_noise(self, fac=1.0, do_update=True):
-        """Adds some random (white) noise of a given magnitude to the parameter
+        """Adds some random (white) noise of a given magnitude to the parameter 
         tensors A.
-
+        
         Parameters
         ----------
         fac : number
@@ -137,50 +137,49 @@
             Whether to perform self.update() after randomizing.
         """
         norm = la.norm(self.A)
-        fac = fac * (norm / (self.q * self.D**2))
-
+        fac = fac * (norm / (self.q * self.D**2))        
+        
         R = np.empty_like(self.A)
         m.randomize_cmplx(R, -fac / 2.0, fac / 2.0)
-
+        
         self.A += R
-
+        
         if do_update:
             self.update()
-
+    
     def _init_arrays(self, D, q):
         self.D = D
         self.q = q
-
+        
         self.A = np.zeros((q, D, D), dtype=self.typ, order=self.odr)
         self.AA = np.zeros((q, q, D, D), dtype=self.typ, order=self.odr)
-
+        
         self.l = np.ones_like(self.A[0])
         self.r = np.ones_like(self.A[0])
         self.l_before_CF = self.l
         self.r_before_CF = self.r
         self.conv_l = True
         self.conv_r = True
-
+        
         self.tmp = np.zeros_like(self.A[0])
-
+        
     def _calc_lr_brute(self):
         E = np.zeros((self.D**2, self.D**2), dtype=self.typ, order='C')
-
+        
         for s in xrange(self.q):
             E += sp.kron(self.A[s], self.A[s].conj())
-
+            
         ev, eVL, eVR = la.eig(E, left=True, right=True)
-
+        
         i = np.argmax(ev)
-
-        self.A *= 1 / sp.sqrt(ev[i])
-
+        
+        self.A *= 1 / sp.sqrt(ev[i])        
+        
         self.l = eVL[:,i].reshape((self.D, self.D))
         self.r = eVR[:,i].reshape((self.D, self.D))
-
+        
         norm = m.adot(self.l, self.r)
         self.l *= 1 / sp.sqrt(norm)
-<<<<<<< HEAD
         self.r *= 1 / sp.sqrt(norm)        
         
         log.warning("Sledgehammer:")
@@ -189,42 +188,32 @@
         log.warning("Right ok?: %s", np.allclose(
             tm.eps_r_noop(self.r, self.A, self.A), self.r))
     
-=======
-        self.r *= 1 / sp.sqrt(norm)
-
-        print "Sledgehammer:"
-        print "Left ok?: " + str(np.allclose(
-                                tm.eps_l_noop(self.l, self.A, self.A), self.l))
-        print "Right ok?: " + str(np.allclose(
-                                tm.eps_r_noop(self.r, self.A, self.A), self.r))
-
->>>>>>> aefe1f1a
     def _calc_lr_ARPACK(self, x, tmp, calc_l=False, A1=None, A2=None, rescale=True,
                         tol=1E-14, ncv=None, k=1):
         if A1 is None:
             A1 = self.A
         if A2 is None:
             A2 = self.A
-
+            
         if self.D == 1:
             x.fill(1)
             if calc_l:
                 ev = tm.eps_l_noop(x, A1, A2)[0, 0]
             else:
                 ev = tm.eps_r_noop(x, A1, A2)[0, 0]
-
+            
             if rescale and not abs(ev - 1) < tol:
                 A1 *= 1 / sp.sqrt(ev)
-
+            
             return x, True, 1
-
+                        
         try:
             norm = la.get_blas_funcs("nrm2", [x])
         except (ValueError, AttributeError):
             norm = np.linalg.norm
-
+    
         n = x.size #we will scale x so that stuff doesn't get too small
-
+        
         #start = time.clock()
         opE = EOp(A1, A2, calc_l)
         x *= n / norm(x.ravel())
@@ -235,33 +224,33 @@
             log.warning("Reset! (l? %s)", calc_l)
             ev, eV = las.eigs(opE, which='LM', k=k, tol=tol, ncv=ncv)
             conv = True
-
+            
         #print ev2
         #print ev2 * ev2.conj()
         ind = ev.argmax()
         ev = np.real_if_close(ev[ind])
         ev = np.asscalar(ev)
         eV = eV[:, ind]
-
+        
         #remove any additional phase factor
         eVmean = eV.mean()
         eV *= sp.sqrt(sp.conj(eVmean) / eVmean)
-
+        
         if eV.mean() < 0:
             eV *= -1
 
         eV = eV.reshape(self.D, self.D)
-
+        
         eV *= n / norm(eV.ravel())
-
+        
         x[:] = eV
-
-        #print "splinalg: %g" % (time.clock() - start)
-
+        
+        #print "splinalg: %g" % (time.clock() - start)   
+        
         #print "Herm? %g" % norm((eV - m.H(eV)).ravel())
         #print "Norm of diff: %g" % norm((eV - x).ravel())
         #print "Norms: (%g, %g)" % (norm(eV.ravel()), norm(x.ravel()))
-
+                    
         if rescale and not abs(ev - 1) < tol:
             A1 *= 1 / sp.sqrt(ev)
             if self.sanity_checks:
@@ -273,35 +262,30 @@
                     tm.eps_r_noop_inplace(x, A1, A2, tmp)
                 ev = tmp.mean() / x.mean()
                 if not abs(ev - 1) < tol:
-<<<<<<< HEAD
                     log.warning("Sanity check failed: Largest ev after re-scale = %s", ev)
         
-=======
-                    print "Sanity check failed: Largest ev after re-scale = " + str(ev)
-
->>>>>>> aefe1f1a
         return x, conv, opE.calls
-
+        
     def _calc_E_largest_eigenvalues(self, tol=1E-6, k=2, ncv=10):
         opE = EOp(self.A, self.A, False)
-
+        
         r = np.asarray(self.r)
-
+        
         ev = las.eigs(opE, which='LM', k=k, v0=r.ravel(), tol=tol, ncv=ncv,
                       return_eigenvectors=False)
-
+                          
         return ev
-
+        
     def calc_E_gap(self, tol=1E-6, k=2, ncv=None):
         """
         Calculates the spectral gap of E by calculating the second-largest eigenvalue.
-
-        The result is the difference between the largest eigenvalue and the
-        magnitude of the second-largest divided by the largest
+        
+        The result is the difference between the largest eigenvalue and the 
+        magnitude of the second-largest divided by the largest 
         (which should be equal to 1).
-
+        
         This is related to the correlation length. See self.correlation_length().
-
+        
         Parameters
         ----------
         tol : float
@@ -310,20 +294,20 @@
             Number of Arnoldii basis vectors to store.
         """
         ev = self._calc_E_largest_eigenvalues(tol=tol, k=k, ncv=ncv)
-
+                          
         ev1_mag = abs(ev).max()
         ev2_mag = abs(ev).min()
-
+        
         return ((ev1_mag - ev2_mag) / ev1_mag)
-
+        
     def correlation_length(self, tol=1E-12, k=2, ncv=None):
         """
         Calculates the correlation length in units of the lattice spacing.
-
+        
         The correlation length is equal to the inverse of the natural logarithm
-        of the maginitude of the second-largest eigenvalue of the transfer
+        of the maginitude of the second-largest eigenvalue of the transfer 
         (or super) operator E.
-
+        
         Parameters
         ----------
         tol : float
@@ -332,68 +316,51 @@
             Number of Arnoldii basis vectors to store.
         """
         ev = self._calc_E_largest_eigenvalues(tol=tol, k=k, ncv=ncv)
-<<<<<<< HEAD
-        
-        log.debug(ev)
+        
+        ev.sort()
                           
-        ind = sp.argmin(abs(1 - abs(ev)) > one_tol)
-        
-        if ind > 0:
-            mag = abs(ev[ind - 1])
-        else:
-            log.warning("Warning: No eigenvalues with magnitude significantly different to 1 detected.")
-            return sp.NaN
-        
-        if mag > 1:
+        ev1 = abs(ev[-1])
+        
+        if abs(ev1 - 1) > tol:
             log.warning("Warning: Largest eigenvalue != 1")
-        
-=======
-
-        ev.sort()
-
-        ev1 = abs(ev[-1])
-
-        if abs(ev1 - 1) > tol:
-            print "Warning: Largest eigenvalue != 1"
 
         while True:
             if ev.shape[0] > 1 and abs(ev[-1] - ev1) < tol:
                 ev = ev[:-1]
-            else:
+        else:
                 break
 
         if ev.shape[0] == 0:
-            print "Warning: No eigenvalues detected with magnitude significantly different to largest."
+            log.warning("Warning: No eigenvalues detected with magnitude significantly different to largest.")
             return sp.NaN
-
+        
         mag = abs(ev[-1])
-
->>>>>>> aefe1f1a
+        
         return -1 / sp.log(mag)
-
+                
     def _calc_lr(self, x, tmp, calc_l=False, A1=None, A2=None, rescale=True,
                  max_itr=1000, rtol=1E-14, atol=1E-14):
         """Power iteration to obtain eigenvector corresponding to largest
            eigenvalue.
-
+           
            x is modified in place.
-        """
+        """        
         if A1 is None:
             A1 = self.A
         if A2 is None:
             A2 = self.A
-
+                        
         try:
             norm = la.get_blas_funcs("nrm2", [x])
         except (ValueError, AttributeError):
             norm = np.linalg.norm
-
+            
 #        try:
 #            allclose = ac.allclose_mat
 #        except:
 #            allclose = np.allclose
 #            print "Falling back to numpy allclose()!"
-
+        
         n = x.size #we will scale x so that stuff doesn't get too small
 
         x *= n / norm(x.ravel())
@@ -408,13 +375,13 @@
             ev = (tmp.mean() / x.mean()).real
             tmp *= (1 / ev_mag)
             if norm((tmp - x).ravel()) < atol + rtol * n:
-#            if allclose(tmp, x, rtol, atol):
+#            if allclose(tmp, x, rtol, atol):                
                 #print (i, ev, ev_mag, norm((tmp - x).ravel())/n, atol, rtol)
                 x[:] = tmp
-                break
+                break            
 #        else:
 #            print (i, ev, ev_mag, norm((tmp - x).ravel())/norm(x.ravel()), atol, rtol)
-
+                    
         if rescale and not abs(ev - 1) < atol:
             A1 *= 1 / sp.sqrt(ev)
             if self.sanity_checks:
@@ -426,35 +393,30 @@
                     tm.eps_r_noop_inplace(x, A1, A2, tmp)
                 ev = tmp.mean() / x.mean()
                 if not abs(ev - 1) < atol:
-<<<<<<< HEAD
                     log.warning("Sanity check failed: Largest ev after re-scale = %s", ev)
         
-=======
-                    print "Sanity check failed: Largest ev after re-scale = " + str(ev)
-
->>>>>>> aefe1f1a
         return x, i < max_itr - 1, i
-
+    
     def calc_lr(self):
-        """Determines the dominant left and right eigenvectors of the transfer
+        """Determines the dominant left and right eigenvectors of the transfer 
         operator E.
-
+        
         Uses an iterative method (e.g. Arnoldi iteration) to determine the
         largest eigenvalue and the correspoinding left and right eigenvectors,
         which are stored as self.l and self.r respectively.
-
+        
         The parameter tensor self.A is rescaled so that the largest eigenvalue
         is equal to 1 (thus normalizing the state).
-
+        
         The largest eigenvalue is assumed to be non-degenerate.
-
+        
         """
         tmp = np.empty_like(self.tmp)
-
+        
         #Make sure...
         self.l_before_CF = np.asarray(self.l_before_CF)
         self.r_before_CF = np.asarray(self.r_before_CF)
-
+        
         if self.ev_use_arpack:
             self.l, self.conv_l, self.itr_l = self._calc_lr_ARPACK(self.l_before_CF, tmp,
                                                    calc_l=True,
@@ -462,43 +424,43 @@
                                                    k=self.ev_arpack_nev,
                                                    ncv=self.ev_arpack_ncv)
         else:
-            self.l, self.conv_l, self.itr_l = self._calc_lr(self.l_before_CF,
-                                                    tmp,
+            self.l, self.conv_l, self.itr_l = self._calc_lr(self.l_before_CF, 
+                                                    tmp, 
                                                     calc_l=True,
                                                     max_itr=self.pow_itr_max,
-                                                    rtol=self.itr_rtol,
+                                                    rtol=self.itr_rtol, 
                                                     atol=self.itr_atol)
-
+                                        
         self.l_before_CF = self.l.copy()
 
         if self.ev_use_arpack:
-            self.r, self.conv_r, self.itr_r = self._calc_lr_ARPACK(self.r_before_CF, tmp,
+            self.r, self.conv_r, self.itr_r = self._calc_lr_ARPACK(self.r_before_CF, tmp, 
                                                    calc_l=False,
                                                    tol=self.itr_rtol,
                                                    k=self.ev_arpack_nev,
                                                    ncv=self.ev_arpack_ncv)
         else:
-            self.r, self.conv_r, self.itr_r = self._calc_lr(self.r_before_CF,
-                                                    tmp,
+            self.r, self.conv_r, self.itr_r = self._calc_lr(self.r_before_CF, 
+                                                    tmp, 
                                                     calc_l=False,
                                                     max_itr=self.pow_itr_max,
-                                                    rtol=self.itr_rtol,
+                                                    rtol=self.itr_rtol, 
                                                     atol=self.itr_atol)
         self.r_before_CF = self.r.copy()
-
+            
         #normalize eigenvectors:
 
         if self.symm_gauge:
             norm = m.adot(self.l, self.r).real
-            itr = 0
+            itr = 0 
             while not np.allclose(norm, 1, atol=1E-13, rtol=0) and itr < 10:
                 self.l *= 1. / ma.sqrt(norm)
                 self.r *= 1. / ma.sqrt(norm)
-
+                
                 norm = m.adot(self.l, self.r).real
-
+                
                 itr += 1
-
+                
             if itr == 10:
                 log.warning("Warning: Max. iterations reached during normalization!")
         else:
@@ -507,20 +469,19 @@
             self.r *= fac
 
             norm = m.adot(self.l, self.r).real
-            itr = 0
+            itr = 0 
             while not np.allclose(norm, 1, atol=1E-13, rtol=0) and itr < 10:
                 self.l *= 1. / norm
                 norm = m.adot(self.l, self.r).real
                 itr += 1
-
+                
             if itr == 10:
                 log.warning("Warning: Max. iterations reached during normalization!")
 
         if self.sanity_checks:
             if not np.allclose(tm.eps_l_noop(self.l, self.A, self.A), self.l,
-            rtol=self.itr_rtol*self.check_fac,
+            rtol=self.itr_rtol*self.check_fac, 
             atol=self.itr_atol*self.check_fac):
-<<<<<<< HEAD
                 log.warning("Sanity check failed: Left eigenvector bad! Off by: %s",
                             la.norm(tm.eps_l_noop(self.l, self.A, self.A) - self.l))
                        
@@ -530,26 +491,14 @@
                 log.warning("Sanity check failed: Right eigenvector bad! Off by: %s",
                             la.norm(tm.eps_r_noop(self.r, self.A, self.A) - self.r))
             
-=======
-                print "Sanity check failed: Left eigenvector bad! Off by: " \
-                       + str(la.norm(tm.eps_l_noop(self.l, self.A, self.A) - self.l))
-
-            if not np.allclose(tm.eps_r_noop(self.r, self.A, self.A), self.r,
-            rtol=self.itr_rtol*self.check_fac,
-            atol=self.itr_atol*self.check_fac):
-                print "Sanity check failed: Right eigenvector bad! Off by: " \
-                       + str(la.norm(tm.eps_r_noop(self.r, self.A, self.A) - self.r))
-
->>>>>>> aefe1f1a
             if not np.allclose(self.l, m.H(self.l),
-            rtol=self.itr_rtol*self.check_fac,
+            rtol=self.itr_rtol*self.check_fac, 
             atol=self.itr_atol*self.check_fac):
                 log.warning("Sanity check failed: l is not hermitian!")
 
             if not np.allclose(self.r, m.H(self.r),
-            rtol=self.itr_rtol*self.check_fac,
+            rtol=self.itr_rtol*self.check_fac, 
             atol=self.itr_atol*self.check_fac):
-<<<<<<< HEAD
                 log.warning("Sanity check failed: r is not hermitian!")
             
             if not np.all(la.eigvalsh(self.l) > 0):
@@ -562,32 +511,18 @@
             if not np.allclose(norm, 1.0, atol=1E-13, rtol=0):
                 log.warning("Sanity check failed: Bad norm = %s", norm)
     
-=======
-                print "Sanity check failed: r is not hermitian!"
-
-            if not np.all(la.eigvalsh(self.l) > 0):
-                print "Sanity check failed: l is not pos. def.!"
-
-            if not np.all(la.eigvalsh(self.r) > 0):
-                print "Sanity check failed: r is not pos. def.!"
-
-            norm = m.adot(self.l, self.r)
-            if not np.allclose(norm, 1.0, atol=1E-13, rtol=0):
-                print "Sanity check failed: Bad norm = " + str(norm)
-
->>>>>>> aefe1f1a
     def restore_SCF(self, ret_g=False, zero_tol=None):
         """Restores symmetric canonical form.
-
+        
         In this canonical form, self.l == self.r and are diagonal matrices
         with the Schmidt coefficients corresponding to the half-chain
         decomposition form the diagonal entries.
-
+        
         Parameters
         ----------
         ret_g : bool
             Whether to return the gauge-transformation matrices used.
-
+            
         Returns
         -------
         g, g_i : ndarray
@@ -595,92 +530,73 @@
         """
         if zero_tol is None:
             zero_tol = self.zero_tol
-
+        
         X, Xi = tm.herm_fac_with_inv(self.r, lower=True, zero_tol=zero_tol)
-
-        Y, Yi = tm.herm_fac_with_inv(self.l, lower=False, zero_tol=zero_tol)
-
+        
+        Y, Yi = tm.herm_fac_with_inv(self.l, lower=False, zero_tol=zero_tol)          
+            
         U, sv, Vh = la.svd(Y.dot(X))
-
+        
         #s contains the Schmidt coefficients,
         lam = sv**2
         self.S_hc = - np.sum(lam * sp.log2(lam))
-
+        
         S = m.simple_diag_matrix(sv, dtype=self.typ)
         Srt = S.sqrt()
-
+        
         g = m.mmul(Srt, Vh, Xi)
-
+        
         g_i = m.mmul(Yi, U, Srt)
-
+        
         for s in xrange(self.q):
             self.A[s] = m.mmul(g, self.A[s], g_i)
-
+                
         if self.sanity_checks:
             Sfull = np.asarray(S)
-
+            
             if not np.allclose(g.dot(g_i), np.eye(self.D)):
-<<<<<<< HEAD
                 log.warning("Sanity check failed! Restore_SCF, bad GT!")
             
-=======
-                print "Sanity check failed! Restore_SCF, bad GT!"
-
->>>>>>> aefe1f1a
             l = m.mmul(m.H(g_i), self.l, g_i)
             r = m.mmul(g, self.r, m.H(g))
-
+            
             if not np.allclose(Sfull, l):
-<<<<<<< HEAD
                 log.warning("Sanity check failed: Restorce_SCF, left failed!")
                 
             if not np.allclose(Sfull, r):
                 log.warning("Sanity check failed: Restorce_SCF, right failed!")
                 
-=======
-                print "Sanity check failed: Restorce_SCF, left failed!"
-
-            if not np.allclose(Sfull, r):
-                print "Sanity check failed: Restorce_SCF, right failed!"
-
->>>>>>> aefe1f1a
             l = tm.eps_l_noop(Sfull, self.A, self.A)
             r = tm.eps_r_noop(Sfull, self.A, self.A)
-
-            if not np.allclose(Sfull, l, rtol=self.itr_rtol*self.check_fac,
+            
+            if not np.allclose(Sfull, l, rtol=self.itr_rtol*self.check_fac, 
                                atol=self.itr_atol*self.check_fac):
-<<<<<<< HEAD
                 log.warning("Sanity check failed: Restorce_SCF, left bad!")
                 
             if not np.allclose(Sfull, r, rtol=self.itr_rtol*self.check_fac, 
-=======
-                print "Sanity check failed: Restorce_SCF, left bad!"
-
-            if not np.allclose(Sfull, r, rtol=self.itr_rtol*self.check_fac,
->>>>>>> aefe1f1a
                                atol=self.itr_atol*self.check_fac):
                 log.warning("Sanity check failed: Restorce_SCF, right bad!")
 
         self.l = S
         self.r = S
-
+        
         if ret_g:
             return g, g_i
         else:
             return
-
+    
     def restore_RCF(self, ret_g=False, zero_tol=None):
         """Restores right canonical form.
-
+        
         In this form, self.r = sp.eye(self.D) and self.l is diagonal, with
         the squared Schmidt coefficients corresponding to the half-chain
         decomposition as eigenvalues.
-
+        
         Parameters
         ----------
         ret_g : bool
             Whether to return the gauge-transformation matrices used.
-
+            
         Returns
         -------
         g, g_i : ndarray
@@ -688,29 +604,29 @@
         """
         if zero_tol is None:
             zero_tol = self.zero_tol
-
+        
         #First get G such that r = eye
         G, G_i, rank = tm.herm_fac_with_inv(self.r, lower=True, zero_tol=zero_tol,
                                             return_rank=True)
 
         self.l = m.mmul(m.H(G), self.l, G)
-
+        
         #Now bring l into diagonal form, trace = 1 (guaranteed by r = eye..?)
         ev, EV = la.eigh(self.l)
 
         G = G.dot(EV)
         G_i = m.H(EV).dot(G_i)
-
+        
         for s in xrange(self.q):
             self.A[s] = m.mmul(G_i, self.A[s], G)
-
+            
         #ev contains the squares of the Schmidt coefficients,
         self.S_hc = - np.sum(ev * sp.log2(ev))
-
+        
         self.l = m.simple_diag_matrix(ev, dtype=self.typ)
-
+        
         r_old = self.r
-
+        
         if rank == self.D:
             self.r = m.eyemat(self.D, self.typ)
         else:
@@ -718,77 +634,67 @@
             self.r[-rank:] = 1
             self.r = m.simple_diag_matrix(self.r, dtype=self.typ)
 
-        if self.sanity_checks:
-            r_ = m.mmul(G_i, r_old, m.H(G_i))
-
-            if not np.allclose(self.r, r_,
+        if self.sanity_checks:            
+            r_ = m.mmul(G_i, r_old, m.H(G_i)) 
+            
+            if not np.allclose(self.r, r_, 
                                rtol=self.itr_rtol*self.check_fac,
                                atol=self.itr_atol*self.check_fac):
-<<<<<<< HEAD
                 log.warning("Sanity check failed: RestoreRCF, bad r (bad GT).")
             
-=======
-                print "Sanity check failed: RestoreRCF, bad r (bad GT)."
-
->>>>>>> aefe1f1a
             l = tm.eps_l_noop(self.l, self.A, self.A)
             r = tm.eps_r_noop(self.r, self.A, self.A)
-
+            
             if not np.allclose(r, self.r,
-                               rtol=self.itr_rtol*self.check_fac,
+                               rtol=self.itr_rtol*self.check_fac, 
                                atol=self.itr_atol*self.check_fac):
                 log.warning("Sanity check failed: Restore_RCF, r not eigenvector! %s", la.norm(r - self.r))
 
             if not np.allclose(l, self.l,
-                               rtol=self.itr_rtol*self.check_fac,
+                               rtol=self.itr_rtol*self.check_fac, 
                                atol=self.itr_atol*self.check_fac):
-<<<<<<< HEAD
                 log.warning("Sanity check failed: Restore_RCF, l not eigenvector! %s", la.norm(l - self.l))
         
-=======
-                print "Sanity check failed: Restore_RCF, l not eigenvector!", la.norm(l - self.l)
-
->>>>>>> aefe1f1a
         if ret_g:
             return G, G_i
         else:
             return
-
+    
     def restore_CF(self, ret_g=False):
         """Restores canonical form.
-
+        
         Performs self.restore_RCF() or self.restore_SCF()
-        depending on self.symm_gauge.
+        depending on self.symm_gauge.        
         """
         if self.symm_gauge:
             return self.restore_SCF(ret_g=ret_g)
         else:
             return self.restore_RCF(ret_g=ret_g)
-
+    
     def auto_truncate(self, update=True, zero_tol=None):
         if zero_tol is None:
             zero_tol = self.zero_tol
-
+            
         new_D_l = np.count_nonzero(self.l.diag > zero_tol)
-
+        
         if 0 < new_D_l < self.A.shape[1]:
             self.truncate(new_D_l, update=False)
-
+            
             if update:
                 self.update()
-
+                
             return True
         else:
             return False
-
+    
     def truncate(self, newD, update=True):
         assert newD < self.D, 'new bond-dimension must be smaller!'
-
+        
         tmp_A = self.A
         tmp_l = self.l.diag
-
+        
         self._init_arrays(newD, self.q)
-
+        
         if self.symm_gauge:
             self.l = m.simple_diag_matrix(tmp_l[:self.D], dtype=self.typ)
             self.r = m.simple_diag_matrix(tmp_l[:self.D], dtype=self.typ)
@@ -797,28 +703,28 @@
             self.l = m.simple_diag_matrix(tmp_l[-self.D:], dtype=self.typ)
             self.r = m.eyemat(self.D, dtype=self.typ)
             self.A = tmp_A[:, -self.D:, -self.D:]
-
+            
         self.l_before_CF = self.l.A
         self.r_before_CF = self.r.A
 
         if update:
             self.update()
-
+    
     def calc_AA(self):
         """Calculates the products A[s] A[t] for s, t in range(self.q).
         The result is stored in self.AA.
         """
         self.AA = tm.calc_AA(self.A, self.A)
-
-
+        
+        
     def update(self, restore_CF=True, auto_truncate=False, restore_CF_after_trunc=True):
         """Updates secondary quantities to reflect the state parameters self.A.
-
+        
         Must be used after changing the parameters self.A before calculating
         physical quantities, such as expectation values.
-
+        
         Also (optionally) restores the right canonical form.
-
+        
         Parameters
         ----------
         restore_CF : bool (True)
@@ -830,7 +736,7 @@
             Whether to restore_CF after truncation.
         """
         assert restore_CF or not auto_truncate, "auto_truncate requires restore_CF"
-
+        
         self.calc_lr()
         if restore_CF:
             self.restore_CF()
@@ -839,21 +745,21 @@
                 self.calc_lr()
                 if restore_CF_after_trunc:
                     self.restore_CF()
-
+                
         self.calc_AA()
-
-
+        
+        
     def fidelity_per_site(self, other, full_output=False, left=False):
         """Returns the per-site fidelity d.
-
+          
         Also returns the largest eigenvalue "w" of the overlap transfer
         operator, as well as the corresponding eigenvector "V" in the
         matrix representation.
-
+        
         If the fidelity per site is 1:
-
+        
           A^s = w g A'^s g^-1      (with g = V r'^-1)
-
+            
         Parameters
         ----------
         other : EvoMPS_MPS_Uniform
@@ -862,7 +768,7 @@
             Whether to return the eigenvector V.
         left : bool
             Whether to find the left eigenvector (instead of the right)
-
+        
         Returns
         -------
         d : float
@@ -894,44 +800,44 @@
 
     def phase_align(self, other):
         """Adjusts the parameter tensor A by a phase-factor to align it with another state.
-
+        
         This ensures that the largest eigenvalue of the overlap transfer operator
         is real.
-
+        
         Parameters
         ----------
         other : EvoMPS_MPS_Uniform
             MPS with which to calculate the per-site fidelity.
-
+        
         Returns
         -------
         phi : complex
             The phase difference (phase of the eigenvalue).
         """
         d, phi = self.fidelity_per_site(other, full_output=False, left=False)
-
+        
         self.A *= phi.conj()
-
+        
         return phi
 
     def gauge_align(self, other, tol=1E-12):
         """Gauge-align the state with another.
-
+        
         Given two states that differ only by a gauge-transformation
-        and a phase, this makes equalizes the parameter tensors by performing
+        and a phase, this makes equalizes the parameter tensors by performing 
         the required transformation.
-
+        
         Parameters
         ----------
         other : EvoMPS_MPS_Uniform
             MPS with which to calculate the per-site fidelity.
         tol : float
             Tolerance for detecting per-site fidelity != 1.
-
+            
         Returns
         -------
         Nothing if the per-site fidelity is 1. Otherwise:
-
+            
         g : ndarray
             The gauge-transformation matrix used.
         g_i : ndarray
@@ -940,68 +846,68 @@
             The phase factor.
         """
         d, phi, gR = self.fidelity_per_site(other, full_output=True)
-
+        
         if abs(d - 1) > tol:
             return
-
+            
         gR = gR.reshape(self.D, self.D)
-
+            
         try:
             g = other.r.inv().dotleft(gR)
         except:
             g = gR.dot(m.invmh(other.r))
-
+            
         gi = la.inv(g)
-
+        
         for s in xrange(self.q):
             self.A[s] = phi.conj() * gi.dot(self.A[s]).dot(g)
-
+            
         self.l = m.H(g).dot(self.l.dot(g))
-
+        
         self.r = gi.dot(self.r.dot(m.H(gi)))
-
+            
         return g, gi, phi
-
-
+        
+            
     def expect_1s(self, op):
         """Computes the expectation value of a single-site operator.
-
-        The operator should be a self.q x self.q matrix or generating function
+        
+        The operator should be a self.q x self.q matrix or generating function 
         such that op[s, t] or op(s, t) equals <s|op|t>.
-
+        
         The state must be up-to-date -- see self.update()!
-
+        
         Parameters
         ----------
         op : ndarray or callable
             The operator.
-
+            
         Returns
         -------
         expval : floating point number
             The expectation value (data type may be complex)
-        """
+        """        
         if callable(op):
             op = np.vectorize(op, otypes=[np.complex128])
             op = np.fromfunction(op, (self.q, self.q))
-
+            
         Or = tm.eps_r_op_1s(self.r, self.A, self.A, op)
-
+        
         return m.adot(self.l, Or)
-
+        
     def expect_1s_1s(self, op1, op2, d):
-        """Computes the expectation value of two single site operators acting
+        """Computes the expectation value of two single site operators acting 
         on two different sites.
-
+        
         The result is < op1_n op2_n+d > with the operators acting on sites
         n and n + d.
-
+        
         See expect_1s().
-
+        
         Requires d > 0.
-
+        
         The state must be up-to-date -- see self.update()!
-
+        
         Parameters
         ----------
         op1 : ndarray or callable
@@ -1010,46 +916,46 @@
             The second operator, acting on the second site.
         d : int
             The distance (number of sites) between the two sites acted on non-trivially.
-
+            
         Returns
         -------
         expval : floating point number
             The expectation value (data type may be complex)
-        """
-
+        """        
+        
         assert d > 0, 'd must be greater than 1'
-
+        
         if callable(op1):
             op1 = sp.vectorize(op1, otypes=[sp.complex128])
             op1 = sp.fromfunction(op1, (self.q, self.q))
-
+        
         if callable(op2):
             op2 = sp.vectorize(op2, otypes=[sp.complex128])
-            op2 = sp.fromfunction(op2, (self.q, self.q))
-
+            op2 = sp.fromfunction(op2, (self.q, self.q)) 
+        
         r_n = tm.eps_r_op_1s(self.r, self.A, self.A, op2)
 
         for n in xrange(d - 1):
             r_n = tm.eps_r_noop(r_n, self.A, self.A)
 
         r_n = tm.eps_r_op_1s(r_n, self.A, self.A, op1)
-
+         
         return m.adot(self.l, r_n)
-
+            
     def expect_2s(self, op):
         """Computes the expectation value of a nearest-neighbour two-site operator.
-
-        The operator should be a q x q x q x q array
-        such that op[s, t, u, v] = <st|op|uv> or a function of the form
+        
+        The operator should be a q x q x q x q array 
+        such that op[s, t, u, v] = <st|op|uv> or a function of the form 
         op(s, t, u, v) = <st|op|uv>.
-
+        
         The state must be up-to-date -- see self.update()!
-
+        
         Parameters
         ----------
         op : ndarray or callable
             The operator array or function.
-
+            
         Returns
         -------
         expval : floating point number
@@ -1057,18 +963,18 @@
         """
         if callable(op):
             op = np.vectorize(op, otypes=[np.complex128])
-            op = np.fromfunction(op, (self.q, self.q, self.q, self.q))
-
+            op = np.fromfunction(op, (self.q, self.q, self.q, self.q))        
+        
         C = tm.calc_C_mat_op_AA(op, self.AA)
         res = tm.eps_r_op_2s_C12_AA34(self.r, C, self.AA)
-
+        
         return m.adot(self.l, res)
-
+        
     def expect_3s(self, op, n):
         """Computes the expectation value of a nearest-neighbour three-site operator.
 
-        The operator should be a q x q x q x q x q x q
-        array such that op[s, t, u, v, w, x] = <stu|op|vwx>
+        The operator should be a q x q x q x q x q x q 
+        array such that op[s, t, u, v, w, x] = <stu|op|vwx> 
         or a function of the form op(s, t, u, v, w, x) = <stu|op|vwx>.
 
         The state must be up-to-date -- see self.update()!
@@ -1077,7 +983,7 @@
         ----------
         op : ndarray or callable
             The operator array or function.
-
+            
         Returns
         -------
         expval : floating point number
@@ -1094,15 +1000,15 @@
         C = tm.calc_C_3s_mat_op_AAA(op, AAA)
         res = tm.eps_r_op_3s_C123_AAA456(self.r, C, AAA)
         return m.adot(self.l, res)
-
+        
     def density_1s(self):
         """Returns a reduced density matrix for a single site.
-
-        The site number basis is used: rho[s, t]
+        
+        The site number basis is used: rho[s, t] 
         with 0 <= s, t < q.
-
+        
         The state must be up-to-date -- see self.update()!
-
+            
         Returns
         -------
         rho : ndarray
@@ -1110,54 +1016,54 @@
         """
         rho = np.empty((self.q, self.q), dtype=self.typ)
         for s in xrange(self.q):
-            for t in xrange(self.q):
+            for t in xrange(self.q):                
                 rho[s, t] = m.adot(self.l, m.mmul(self.A[t], self.r, m.H(self.A[s])))
         return rho
-
+        
     def density_2s(self, d):
         """Returns a reduced density matrix for a pair of (seperated) sites.
-
+        
         The site number basis is used: rho[s * q + u, t * q + v]
         with 0 <= s, t < q and 0 <= u, v < q.
-
+        
         The state must be up-to-date -- see self.update()!
-
+        
         Parameters
         ----------
         d : int
             The distance between the first and the second sites considered (d = n2 - n1).
-
+            
         Returns
         -------
         rho : ndarray
             Reduced density matrix in the number basis.
         """
         rho = sp.empty((self.q * self.q, self.q * self.q), dtype=sp.complex128)
-
+        
         for s2 in xrange(self.q):
             for t2 in xrange(self.q):
                 r_n2 = m.mmul(self.A[t2], self.r, m.H(self.A[s2]))
-
+                
                 r_n = r_n2
                 for n in xrange(d - 1):
                     r_n = tm.eps_r_noop(r_n, self.A, self.A)
-
+                    
                 for s1 in xrange(self.q):
                     for t1 in xrange(self.q):
                         r_n1 = m.mmul(self.A[t1], r_n, m.H(self.A[s1]))
                         tmp = m.adot(self.l, r_n1)
                         rho[s1 * self.q + s2, t1 * self.q + t2] = tmp
-        return rho
-
+        return rho        
+        
     def apply_op_1s(self, op, do_update=True):
         """Applies a single-site operator to all sites.
-
-        This applies the product (or string) of a single-site operator o_n over
+        
+        This applies the product (or string) of a single-site operator o_n over 
         all sites so that the new state |Psi'> = ...o_(n-1) o_n o_(n+1)... |Psi>.
-
+        
         By default, this performs self.update(), which also restores
         state normalization.
-
+        
         Parameters
         ----------
         op : ndarray or callable
@@ -1168,38 +1074,38 @@
         if callable(op):
             op = np.vectorize(op, otypes=[np.complex128])
             op = np.fromfunction(op, (self.q, self.q))
-
+            
         newA = sp.zeros_like(self.A)
-
+        
         for s in xrange(self.q):
             for t in xrange(self.q):
                 newA[s] += self.A[t] * op[s, t]
-
+                
         self.A = newA
-
+        
         if do_update:
             self.update()
-
+    
     def expect_string_per_site_1s(self, op):
         """Calculates the per-site factor of a string expectation value.
-
+        
         The string operator is the product over all sites of a single-site
-        operator 'op'.
-
-        The expectation value is related to the infinite power of the per-site
-        fidelity of the original state and the state obtained by applying the
-        string. Since the operator need not preserve the norm, this can be
+        operator 'op'. 
+        
+        The expectation value is related to the infinite power of the per-site 
+        fidelity of the original state and the state obtained by applying the 
+        string. Since the operator need not preserve the norm, this can be 
         greater than 1, in which case the expectation value diverges.
-
+        
         The expectation value of a string is only well-defined if the string
         is a symmetry of the state such that the per-site factor == 1, although
         an absolute value of 1 ensures that it does not diverge or go to zero.
-
+        
         Parameters
         ----------
         op : ndarray or callable
             The single-site operator. See self.expect_1s().
-
+            
         Returns
         -------
         ev : complex
@@ -1208,24 +1114,24 @@
         if callable(op):
             op = np.vectorize(op, otypes=[np.complex128])
             op = np.fromfunction(op, (self.q, self.q))
-
+        
         Aop = np.tensordot(op, self.A, axes=([1],[0]))
-
+        
         if self.D == 1:
             ev = 0
             for s in xrange(self.q):
                 ev += Aop[s] * self.A[s].conj()
             return ev
-        else:
+        else:            
             opE = EOp(Aop, self.A, False)
             ev = las.eigs(opE, v0=np.asarray(self.r), which='LM', k=1, ncv=6)
-            return ev[0]
-
+            return ev[0]                
+                
     def set_q(self, newq):
         """Alter the single-site Hilbert-space dimension q.
-
+        
         Any added parameters are set to zero.
-
+        
         Parameters
         ----------
         newq : int
@@ -1233,27 +1139,27 @@
         """
         oldq = self.q
         oldA = self.A
-
+        
         oldl = self.l
         oldr = self.r
-
-        self._init_arrays(self.D, newq)
-
+        
+        self._init_arrays(self.D, newq) 
+        
         self.l = oldl
         self.r = oldr
-
+        
         self.A.fill(0)
         if self.q > oldq:
             self.A[:oldq, :, :] = oldA
         else:
             self.A[:] = oldA[:self.q, :, :]
-
-
+        
+            
     def expand_D(self, newD, refac=100, imfac=0):
         """Expands the bond dimension in a simple way.
-
+        
         New matrix entries are (mostly) randomized.
-
+        
         Parameters
         ----------
         newD : int
@@ -1265,15 +1171,15 @@
         """
         if newD < self.D:
             return False
-
+        
         oldD = self.D
         oldA = self.A
-
+        
         oldl = np.asarray(self.l)
         oldr = np.asarray(self.r)
-
+        
         self._init_arrays(newD, self.q)
-
+        
         realnorm = la.norm(oldA.real.ravel())
         imagnorm = la.norm(oldA.imag.ravel())
         realfac = (realnorm / oldA.size) * refac
@@ -1291,7 +1197,7 @@
         self.l[:oldD, oldD:].fill(la.norm(oldl) / oldD**2)
         self.l[oldD:, :oldD].fill(la.norm(oldl) / oldD**2)
         self.l[oldD:, oldD:].fill(la.norm(oldl) / oldD**2)
-
+        
         self.r[:oldD, :oldD] = oldr
         self.r[oldD:, :oldD].fill(la.norm(oldr) / oldD**2)
         self.r[:oldD, oldD:].fill(la.norm(oldr) / oldD**2)
