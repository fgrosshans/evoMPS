--- conflicted
+++ resolved
@@ -487,23 +487,7 @@
             if not np.allclose(norm, 1.0, atol=1E-13, rtol=0):
                 print "Sanity check failed: Bad norm = " + str(norm)
     
-    def restore_SCF(self, ret_g=False):
-        """Restores symmetric canonical form.
-        
-        In this canonical form, self.l == self.r and are diagonal matrices
-        with the Schmidt coefficients corresponding to the half-chain
-        decomposition form the diagonal entries.
-        
-        Parameters
-        ----------
-        ret_g : bool
-            Whether to return the gauge-transformation matrices used.
-            
-        Returns
-        -------
-        g, g_i : ndarray
-            Gauge transformation matrix g and its inverse g_i.
-        """
+    def restore_SCF(self):
         X = la.cholesky(self.r, lower=True)
         Y = la.cholesky(self.l, lower=False)
         
@@ -551,97 +535,13 @@
 
         self.l = S
         self.r = S
-<<<<<<< HEAD
-
-    def restore_CF(self, ret_g=False, zero_tol=1E-15):
-        if self.symm_gauge:
-            self.restore_SCF()
-        else:
-
-            #First get G such that r = eye
-            try:
-                G = la.cholesky(self.r, lower=True)
-                G_i = m.invtr(G, lower=True)
-                new_D_r = self.D
-            except la.LinAlgError:
-                ev, EV = la.eigh(self.r)
-                new_D_r = np.count_nonzero(ev > zero_tol)
-                ev_sq = sp.sqrt(ev[-new_D_r:])
-                ev_sq_i = m.simple_diag_matrix(
-                    np.append(np.zeros(self.A.shape[1] - new_D_r), 1. / ev_sq))
-                ev_sq = m.simple_diag_matrix(
-                    np.append(np.zeros(self.A.shape[1] - new_D_r), ev_sq))
-                G = ev_sq.dot_left(EV)
-                G_i = ev_sq_i.dot(m.H(EV))
-                print ev
-                print new_D_r
-                #exit()
-
-            self.l = m.mmul(m.H(G), self.l, G)
-
-            #Now bring l into diagonal form, trace = 1 (guaranteed by r = eye..?)
-            ev, EV = la.eigh(self.l)
-
-            new_D_l = np.count_nonzero(ev > zero_tol)
-            if new_D_l != self.A.shape[1]:
-                print ev
-                print new_D_l
-
-            G = G.dot(EV)
-            G_i = m.H(EV).dot(G_i)
-
-            for s in xrange(self.q):
-                self.A[s] = m.mmul(G_i, self.A[s], G)
-
-            #ev contains the squares of the Schmidt coefficients,
-            self.S_hc = - np.sum(ev[-new_D_l:] * sp.log2(ev[-new_D_l:]))
-
-            if min(new_D_r, new_D_l) != self.A.shape[1]:
-                self.D = min(new_D_r, new_D_l)
-                print self.D
-                tmp_A = self.A
-                self._init_arrays(self.D, self.q)
-                self.l = m.simple_diag_matrix(ev[-self.D:], dtype=self.typ)
-                self.A = tmp_A[..., -self.D:, -self.D:]
-                print self.A.shape
-            else:
-                self.l = m.simple_diag_matrix(ev, dtype=self.typ)
-
-            if self.sanity_checks:
-                M = np.zeros_like(self.r)
-                for s in xrange(self.q):
-                    M += m.mmul(self.A[s], m.H(self.A[s]))            
-                
-                self.r = m.mmul(G_i, self.r, m.H(G_i))
-                
-                if not np.allclose(M, self.r, 
-                                   rtol=self.itr_rtol*self.check_fac,
-                                   atol=self.itr_atol*self.check_fac):
-                    print "Sanity check failed: RestoreRCF, bad M."
-                    print "Off by: " + str(la.norm(M - self.r))
-                    
-                if not np.allclose(self.r, np.eye(self.D),
-                                   rtol=self.itr_rtol*self.check_fac,
-                                   atol=self.itr_atol*self.check_fac):
-                    print "Sanity check failed: r not identity."
-                    print "Off by: " + str(la.norm(np.eye(self.D) - self.r))
-                
-                l = tm.eps_l_noop(self.l, self.A, self.A)
-                r = tm.eps_r_noop(self.r, self.A, self.A)
-                
-                if not np.allclose(r, self.r,
-                                   rtol=self.itr_rtol*self.check_fac, 
-                                   atol=self.itr_atol*self.check_fac):
-                    print "Sanity check failed: Restore_RCF, bad r!"
-                    print "Off by: " + str(la.norm(r - self.r))
-=======
         
         if ret_g:
             return g, g_i
         else:
             return
     
-    def restore_RCF(self, ret_g=False):
+    def restore_RCF(self, ret_g=False, zero_tol=1E-15):
         """Restores right canonical form.
         
         In this form, self.r = sp.eye(self.D) and self.l is diagonal, with
@@ -659,13 +559,33 @@
             Gauge transformation matrix g and its inverse g_i.
         """
         #First get G such that r = eye
-        G = la.cholesky(self.r, lower=True)
-        G_i = m.invtr(G, lower=True)
+        try:
+            G = la.cholesky(self.r, lower=True)
+            G_i = m.invtr(G, lower=True)
+            new_D_r = self.D
+        except la.LinAlgError:
+            ev, EV = la.eigh(self.r)
+            new_D_r = np.count_nonzero(ev > zero_tol)
+            ev_sq = sp.sqrt(ev[-new_D_r:])
+            ev_sq_i = m.simple_diag_matrix(
+                np.append(np.zeros(self.A.shape[1] - new_D_r), 1. / ev_sq))
+            ev_sq = m.simple_diag_matrix(
+                np.append(np.zeros(self.A.shape[1] - new_D_r), ev_sq))
+            G = ev_sq.dot_left(EV)
+            G_i = ev_sq_i.dot(m.H(EV))
+            print ev
+            print new_D_r
+            #exit()
 
         self.l = m.mmul(m.H(G), self.l, G)
         
         #Now bring l into diagonal form, trace = 1 (guaranteed by r = eye..?)
         ev, EV = la.eigh(self.l)
+
+        new_D_l = np.count_nonzero(ev > zero_tol)
+        if new_D_l != self.A.shape[1]:
+            print ev
+            print new_D_l
         
         G = G.dot(EV)
         G_i = m.H(EV).dot(G_i)
@@ -674,9 +594,18 @@
             self.A[s] = m.mmul(G_i, self.A[s], G)
             
         #ev contains the squares of the Schmidt coefficients,
-        self.S_hc = - np.sum(ev * sp.log2(ev))
-        
-        self.l = m.simple_diag_matrix(ev, dtype=self.typ)
+        self.S_hc = - np.sum(ev[-new_D_l:] * sp.log2(ev[-new_D_l:]))
+        
+        if min(new_D_r, new_D_l) != self.A.shape[1]:
+            self.D = min(new_D_r, new_D_l)
+            print self.D
+            tmp_A = self.A
+            self._init_arrays(self.D, self.q)
+            self.l = m.simple_diag_matrix(ev[-self.D:], dtype=self.typ)
+            self.A = tmp_A[..., -self.D:, -self.D:]
+            print self.A.shape
+        else:
+            self.l = m.simple_diag_matrix(ev, dtype=self.typ)
 
         if self.sanity_checks:
             M = np.zeros_like(self.r)
@@ -705,7 +634,6 @@
                                atol=self.itr_atol*self.check_fac):
                 print "Sanity check failed: Restore_RCF, bad r!"
                 print "Off by: " + str(la.norm(r - self.r))
->>>>>>> ab80842b
 
             if not np.allclose(l, self.l,
                                rtol=self.itr_rtol*self.check_fac, 
@@ -1167,4 +1095,12 @@
         self.r[oldD:, :oldD].fill(la.norm(oldr) / oldD**2)
         self.r[:oldD, oldD:].fill(la.norm(oldr) / oldD**2)
         self.r[oldD:, oldD:].fill(la.norm(oldr) / oldD**2)
-        +        
+    def fuzz_state(self, f=1.0):
+        norm = la.norm(self.A)
+        fac = f*(norm / (self.q * self.D**2))        
+        
+        R = np.empty_like(self.A)
+        m.randomize_cmplx(R, -fac/2.0, fac/2.0)
+        
+        self.A += R