--- conflicted
+++ resolved
@@ -634,18 +634,7 @@
             if not np.allclose(self.r, r_, 
                                rtol=self.itr_rtol*self.check_fac,
                                atol=self.itr_atol*self.check_fac):
-<<<<<<< HEAD
-                log.warning("Sanity check failed: RestoreRCF, bad M.")
-                log.warning("Off by: %s", la.norm(M - self.r))
-                
-            if not np.allclose(self.r, np.eye(self.D),
-                               rtol=self.itr_rtol*self.check_fac,
-                               atol=self.itr_atol*self.check_fac):
-                log.warning("Sanity check failed: r not identity.")
-                log.warning("Off by: %s", la.norm(np.eye(self.D) - self.r))
-=======
-                print "Sanity check failed: RestoreRCF, bad r (bad GT)."
->>>>>>> 6527d7bd
+                log.warning("Sanity check failed: RestoreRCF, bad r (bad GT).")
             
             l = tm.eps_l_noop(self.l, self.A, self.A)
             r = tm.eps_r_noop(self.r, self.A, self.A)
@@ -653,24 +642,12 @@
             if not np.allclose(r, self.r,
                                rtol=self.itr_rtol*self.check_fac, 
                                atol=self.itr_atol*self.check_fac):
-<<<<<<< HEAD
-                log.warning("Sanity check failed: Restore_RCF, bad r!")
-                log.warning("Off by: %s", la.norm(r - self.r))
-=======
-                print "Sanity check failed: Restore_RCF, r not eigenvector!", la.norm(r - self.r)
->>>>>>> 6527d7bd
+                log.warning("Sanity check failed: Restore_RCF, r not eigenvector! %s", la.norm(r - self.r))
 
             if not np.allclose(l, self.l,
                                rtol=self.itr_rtol*self.check_fac, 
                                atol=self.itr_atol*self.check_fac):
-<<<<<<< HEAD
-                log.warning("Sanity check failed: Restore_RCF, bad l!")
-                log.warning("Off by: %s", la.norm(l - self.l))
-    
-        self.r = m.eyemat(self.D, dtype=self.typ)
-=======
-                print "Sanity check failed: Restore_RCF, l not eigenvector!", la.norm(l - self.l)
->>>>>>> 6527d7bd
+                log.warning("Sanity check failed: Restore_RCF, l not eigenvector! %s", la.norm(l - self.l))
         
         if ret_g:
             return G, G_i
