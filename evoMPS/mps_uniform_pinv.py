# -*- coding: utf-8 -*-
"""
Created on Sun Feb 17 15:18:25 2013

@author: ash
"""

import numpy as np
import scipy as sp
import scipy.linalg as la
import scipy.sparse.linalg as las
import tdvp_common as tm
import matmul as m
import logging

log = logging.getLogger(__name__)

class PinvOp:    
    def __init__(self, p, A1, A2, l=None, r=None, left=False, pseudo=True):
        assert not (pseudo and (l is None or r is None)), 'For pseudo-inverse l and r must be set!'
        
        self.A1 = A1
        self.A2 = A2
        self.l = l
        self.r = r
        self.p = p
        self.left = left
        self.pseudo = pseudo
        
        self.D = A1.shape[1]
        
        self.shape = (self.D**2, self.D**2)
        
        self.dtype = A1.dtype
        
        self.out = np.empty((self.D, self.D), dtype=self.dtype)
    
    def matvec(self, v):
        x = v.reshape((self.D, self.D))
        
        if self.left: #Multiplying from the left, but x is a col. vector, so use mat_dagger
            Ehx = tm.eps_l_noop_inplace(x, self.A1, self.A2, self.out)
            if self.pseudo:
                QEQhx = Ehx - self.l * m.adot(self.r, x)
                res = x - sp.exp(-1.j * self.p) * QEQhx
            else:
                res = x - sp.exp(-1.j * self.p) * Ehx
        else:
            Ex = tm.eps_r_noop_inplace(x, self.A1, self.A2, self.out)
            if self.pseudo:
                QEQx = Ex - self.r * m.adot(self.l, x)
                res = x - sp.exp(1.j * self.p) * QEQx
            else:
                res = x - sp.exp(1.j * self.p) * Ex
        
        return res.ravel()
        
def pinv_1mE_brute(A1, A2, l, r, p=0, pseudo=True):
    D = A1.shape[1]
    E = np.zeros((D**2, D**2), dtype=A1.dtype)

    for s in xrange(A1.shape[0]):
        E += np.kron(A1[s], A2[s].conj())
    
    l = np.asarray(l)
    r = np.asarray(r)
    
    if pseudo:
        QEQ = E - r.reshape((D**2, 1)).dot(l.reshape((1, D**2)).conj())
    else:
        QEQ = E
    
    EyemE = np.eye(D**2, dtype=A1.dtype) - sp.exp(1.j * p) * QEQ
    
    return la.inv(EyemE)
    
def pinv_1mE_brute_LOP(A1, A2, l, r, p=0, pseudo=True, left=False):
    op = PinvOp(p, A1, A2, l, r, left=left, pseudo=pseudo)
    
    bop = sp.zeros(op.shape, dtype=op.dtype)
    for i in xrange(op.shape[1]):
        x = sp.zeros((op.shape[1]), dtype=op.dtype)
        x[i] = 1
        bop[:, i] = op.matvec(x)
    
    if left:
        bop = bop.conj().T
    
    return la.inv(bop)
    
def pinv_1mE(x, A1, A2, l, r, p=0, left=False, pseudo=True, tol=1E-6, maxiter=4000,
             out=None, sanity_checks=False, sc_data='', brute_check=False, solver=None):
    """Iteratively calculates the result of an inverse or pseudo-inverse of an 
    operator (eye - exp(1.j*p) * E) multiplied by a vector.
    
    In left mode, x is still taken to be a column vector and OP.conj().T.dot(x) 
    is performed.
    """
    D = A1.shape[1]
    
    if out is None:
        out = np.ones_like(A1[0])
    
    op = PinvOp(p, A1, A2, l, r, left=left, pseudo=pseudo)
    
    res = out.ravel()
    x = x.ravel()
    
    if solver is None:
        solver = las.bicgstab
        #bicgstab fails sometimes, e.g. with nearly rank-deficient stuff.
    
    res, info = solver(op, x, x0=res, maxiter=maxiter, tol=tol) #tol: norm( b - A*x ) / norm( b )
    
<<<<<<< HEAD
    if info > 0:
        log.warning("Warning: Did not converge on solution for ppinv!")
=======
    if info != 0:
        print "Warning: Did not converge on solution for ppinv!", sc_data
>>>>>>> 6527d7bd
    
    #Test
    if sanity_checks and x.shape[0] > 1:
        RHS_test = op.matvec(res)
<<<<<<< HEAD
        d = la.norm(RHS_test - x) / la.norm(x)
        if not d < sanity_tol:
            log.warning("Sanity check failed: Bad ppinv solution! Off by: %s", d)
=======
        norm = la.norm(x)
        if norm == 0:
            d = 0
        else:
            d = la.norm(RHS_test - x) / norm
        #d = abs(RHS_test - x).sum() / abs(x).sum()
        if not d < tol:
            print "Sanity check failed: Bad ppinv solution! Off by: ", d, sc_data
>>>>>>> 6527d7bd
    
    res = res.reshape((D, D))
        
    if brute_check:
        pinvE = pinv_1mE_brute(A1, A2, l, r, p=p, pseudo=pseudo)
        
        if left:
            #res_brute = (x.reshape((1, D**2)).conj().dot(pinvE)).ravel().conj().reshape((D, D))
            res_brute = (pinvE.conj().T.dot(x)).reshape((D, D))
        else:
            res_brute = pinvE.dot(x).reshape((D, D))
        
<<<<<<< HEAD
        if not np.allclose(res, res_brute):
            log.warning("Brute check fail in calc_PPinv (left: %s): Bad brute check! Off by: %g", str(left), la.norm(res - res_brute))
=======
        if not la.norm(res - res_brute) < la.norm(res) * tol * 10:
            print "Brute check fail in calc_PPinv (left: %s): Bad brute check! Off by: %g" % (str(left), la.norm(res - res_brute) / la.norm(res)), sc_data
        
        if sanity_checks and x.shape[0] > 1:
            RHS_test = op.matvec(res_brute.ravel())
            norm = la.norm(x)
            if norm == 0:
                d2 = 0
            else:
                d2 = la.norm(RHS_test - x) / norm
            #d = abs(RHS_test - x).sum() / abs(x).sum()
            if not d2 < tol:
                print "Sanity check failed: Bad ppinv brute solution! Off by: ", d2, sc_data
>>>>>>> 6527d7bd
    
    out[:] = res
    
    return out<|MERGE_RESOLUTION|>--- conflicted
+++ resolved
@@ -112,22 +112,12 @@
     
     res, info = solver(op, x, x0=res, maxiter=maxiter, tol=tol) #tol: norm( b - A*x ) / norm( b )
     
-<<<<<<< HEAD
-    if info > 0:
-        log.warning("Warning: Did not converge on solution for ppinv!")
-=======
     if info != 0:
-        print "Warning: Did not converge on solution for ppinv!", sc_data
->>>>>>> 6527d7bd
+        log.warning("Warning: Did not converge on solution for ppinv! %s", sc_data)
     
     #Test
     if sanity_checks and x.shape[0] > 1:
         RHS_test = op.matvec(res)
-<<<<<<< HEAD
-        d = la.norm(RHS_test - x) / la.norm(x)
-        if not d < sanity_tol:
-            log.warning("Sanity check failed: Bad ppinv solution! Off by: %s", d)
-=======
         norm = la.norm(x)
         if norm == 0:
             d = 0
@@ -135,8 +125,7 @@
             d = la.norm(RHS_test - x) / norm
         #d = abs(RHS_test - x).sum() / abs(x).sum()
         if not d < tol:
-            print "Sanity check failed: Bad ppinv solution! Off by: ", d, sc_data
->>>>>>> 6527d7bd
+            log.warning("Sanity check failed: Bad ppinv solution! Off by: %s %s", d, sc_data)
     
     res = res.reshape((D, D))
         
@@ -149,12 +138,8 @@
         else:
             res_brute = pinvE.dot(x).reshape((D, D))
         
-<<<<<<< HEAD
-        if not np.allclose(res, res_brute):
-            log.warning("Brute check fail in calc_PPinv (left: %s): Bad brute check! Off by: %g", str(left), la.norm(res - res_brute))
-=======
         if not la.norm(res - res_brute) < la.norm(res) * tol * 10:
-            print "Brute check fail in calc_PPinv (left: %s): Bad brute check! Off by: %g" % (str(left), la.norm(res - res_brute) / la.norm(res)), sc_data
+            log.warning("Brute check fail in calc_PPinv (left: %s): Bad brute check! Off by: %g %s", left, la.norm(res - res_brute) / la.norm(res), sc_data)
         
         if sanity_checks and x.shape[0] > 1:
             RHS_test = op.matvec(res_brute.ravel())
@@ -165,8 +150,7 @@
                 d2 = la.norm(RHS_test - x) / norm
             #d = abs(RHS_test - x).sum() / abs(x).sum()
             if not d2 < tol:
-                print "Sanity check failed: Bad ppinv brute solution! Off by: ", d2, sc_data
->>>>>>> 6527d7bd
+                log.warning("Sanity check failed: Bad ppinv brute solution! Off by: %s %s", d2, sc_data)
     
     out[:] = res
     
