# -*- coding: utf-8 -*-
"""
Created on Thu Oct 13 17:29:27 2011

@author: Ashley Milsted

Issues:
    - Getting stuck: Especially transverse Ising. More noise -> higher "residual energy"
      - Tends to involve a problem at the left boundary
      - Expanding to the left allows the 'excitation' to dissipate
      - Always on the left! Due to choice of canonical form? But how?
        - Is the Restore_RCF GT pushing info to the left after all?
        - Or is this a result of the right gauge-fixing choice?

"""
import scipy as sp
import scipy.linalg as la
import nullspace as ns
import matmul as mm
import tdvp_uniform as uni

<<<<<<< HEAD
def go(sfbc, tau, steps, restore_CF=True):
    h_prev = 0
    for i in xrange(steps):
        if restore_CF:
            sfbc.Restore_RCF()
            sfbc.Upd_l()
        else:
            sfbc.Renorm()
        
        h, eta = sfbc.TakeStep(tau)
        norm_uni = uni.adot(sfbc.uGnd.l, sfbc.uGnd.r).real
        h_uni = sfbc.uGnd.h.real / norm_uni
        print "\t".join(map(str, (eta.real, h.real/(sfbc.N + 1) - h_uni, (h - h_prev).real)))
=======
def go(sfbc, tau, steps, dbg=False, force_upd_lr=False, RK4=False):
    h_prev = 0
    for i in xrange(steps):
        sfbc.Restore_RCF(dbg=dbg)
        if force_upd_lr:
            sfbc.Upd_l()
            sfbc.Upd_r()
        if RK4:
            h, eta = sfbc.TakeStep_RK4(tau)
        else:
            h, eta = sfbc.TakeStep(tau)
        norm_uni = uni.adot(sfbc.uGndR.l, sfbc.uGndR.r).real
        h_uni = sfbc.uGndR.h.real / norm_uni
        print "\t".join(map(str, (eta.real, h.real - h_uni, (h - h_prev).real)))
>>>>>>> 8a8a6044
        print sfbc.eta.real
#        if i > 0 and (h - h_prev).real > 0:
#            break
        h_prev = h

class evoMPS_TDVP_Generic_FBC:
    odr = 'C'
    typ = sp.complex128
    
    #Numsites
    N = 0
    
    D = None
    q = None
    
    h_nn = None
    h_ext = None
    
    eps = 0
    
    sanity_checks = True
    
    uGndL = None
    uGndR = None
    
    def TrimD(self):
        qacc = 1
        for n in reversed(xrange(self.N)):
            qacc *= self.q[n + 1]
            if self.D[n] > qacc:
                self.D[n] = qacc
                
        qacc = 1
        for n in xrange(1, self.N + 1):
            qacc *= self.q[n - 1]
            if self.D[n] > qacc:
                self.D[n] = qacc
            
<<<<<<< HEAD
    def __init__(self, numsites, uGnd):
        #uGnd.symm_gauge = False
        uGnd.Calc_lr()
        uGnd.Restore_CF()
        uGnd.Calc_sqrts(assumeCF=True)
        uGnd.Calc_AA()
        uGnd.Calc_C()
        uGnd.Calc_K()
        uGnd.Calc_lr()
        self.uGnd = uGnd

        self.eps = sp.finfo(self.typ).eps
        
        self.N = numsites
        self.D = sp.repeat(uGnd.D, numsites + 2)
        self.q = sp.repeat(uGnd.q, numsites + 2)
        
        #Make indicies correspond to the thesis
=======
    def _init_arrays(self):
        self.D = sp.repeat(self.uGndL.D, self.N + 2)
        self.q = sp.repeat(self.uGndL.q, self.N + 2)
        
        #Make indicies correspond to the thesis
        #Deliberately add a None to the end to catch [-1] indexing!
>>>>>>> 8a8a6044
        self.K = sp.empty((self.N + 3), dtype=sp.ndarray) #Elements 1..N
        self.C = sp.empty((self.N + 2), dtype=sp.ndarray) #Elements 1..N-1
        self.A = sp.empty((self.N + 3), dtype=sp.ndarray) #Elements 1..N
        
        self.r = sp.empty((self.N + 3), dtype=sp.ndarray) #Elements 0..N
        self.l = sp.empty((self.N + 3), dtype=sp.ndarray)
        
        self.eta = sp.zeros((self.N + 1), dtype=self.typ)
        
        if (self.D.ndim != 1) or (self.q.ndim != 1):
            raise NameError('D and q must be 1-dimensional!')
            
        
        #Don't do anything pointless
        self.D[0] = self.uGndL.D
        self.D[self.N + 1] = self.uGndL.D
        
        #self.TrimD()
        
        print self.D
        
        self.l[0] = sp.zeros((self.D[0], self.D[0]), dtype=self.typ, order=self.odr)
        self.r[0] = sp.zeros((self.D[0], self.D[0]), dtype=self.typ, order=self.odr)
        self.K[0] = sp.zeros((self.D[0], self.D[0]), dtype=self.typ, order=self.odr) 
        self.C[0] = sp.empty((self.q[0], self.q[1], self.D[0], self.D[1]), dtype=self.typ, order=self.odr)
        self.A[0] = sp.empty((self.q[0], self.D[0], self.D[0]), dtype=self.typ, order=self.odr)
        for n in xrange(1, self.N + 2):
            self.K[n] = sp.zeros((self.D[n-1], self.D[n-1]), dtype=self.typ, order=self.odr)    
            self.r[n] = sp.zeros((self.D[n], self.D[n]), dtype=self.typ, order=self.odr)
            self.l[n] = sp.zeros((self.D[n], self.D[n]), dtype=self.typ, order=self.odr)
            self.A[n] = sp.empty((self.q[n], self.D[n-1], self.D[n]), dtype=self.typ, order=self.odr)
            if n < self.N + 1:
                self.C[n] = sp.empty((self.q[n], self.q[n+1], self.D[n-1], self.D[n+1]), dtype=self.typ, order=self.odr)
            
    def __init__(self, numsites, uGnd):
        self.uGndL = uni.evoMPS_TDVP_Uniform(uGnd.D, uGnd.q)
        self.uGndL.sanity_checks = True
        self.uGndL.h_nn = uGnd.h_nn
        self.uGndL.h_nn_cptr = uGnd.h_nn_cptr
        self.uGndL.A = uGnd.A.copy()
        self.uGndL.l = uGnd.l.copy()
        self.uGndL.r = uGnd.r.copy()
        
        self.uGndL.symm_gauge = False
        self.uGndL.Calc_lr()
        self.uGndL.Restore_CF()
        self.uGndL.Calc_lr()
        
        self.uGndR = uni.evoMPS_TDVP_Uniform(uGnd.D, uGnd.q)
        self.uGndR.sanity_checks = True
        self.uGndR.symm_gauge = False
        self.uGndR.h_nn = uGnd.h_nn
        self.uGndR.h_nn_cptr = uGnd.h_nn_cptr
        self.uGndR.A = self.uGndL.A.copy()
        self.uGndR.l = self.uGndL.l.copy()
        self.uGndR.r = self.uGndL.r.copy()
        
        self.h_nn = self.Wrap_h

        self.eps = sp.finfo(self.typ).eps
        
        self.N = numsites
        
        self._init_arrays()

        mm.matmul_init(dtype=self.typ, order=self.odr)
                
        for n in xrange(self.N + 2):
            self.A[n][:] = self.uGndL.A
            
        self.r[self.N] = self.uGndR.r
        self.r[self.N + 1] = self.r[self.N]
<<<<<<< HEAD
        self.l[0] = uGnd.l.copy()
        
        self.K[self.N + 1][:] = self.uGnd.K
        
        self.l_r = uGnd.l.copy()
        self.r_l = uGnd.r.copy()
=======
        self.l[0] = self.uGndL.l
>>>>>>> 8a8a6044
        
    def Randomize(self):
        """Set A's randomly, trying to keep the norm reasonable.
        
        We need to ensure that the M matrix in EpsR() is positive definite. How?
        Does it really have to be?
        """
        for n in xrange(1, self.N + 1):
            self.A[n].real = (sp.rand(self.D[n - 1], self.D[n]) - 0.5) / sp.sqrt(self.q[n]) #/ sp.sqrt(self.N) #/ sp.sqrt(self.D[n])
            self.A[n].imag = 0#(sp.rand(self.D[n - 1], self.D[n]) - 0.5) / sp.sqrt(self.q[n])
    
    def Wrap_h(self, n, s, t, u, v):
        return self.uGndL.h_nn(s, t, u, v)
    
    def BuildC(self, n_low=-1, n_high=-1):
        """Generates the C matrices used to calculate the K's and ultimately the B's
        
        These are to be used on one side of the super-operator when applying the
        nearest-neighbour Hamiltonian, similarly to C in eqn. (44) of 
        arXiv:1103.0936v2 [cond-mat.str-el], except being for the non-norm-preserving case.

        Makes use only of the nearest-neighbour hamiltonian, and of the A's.
        
        C[n] depends on A[n] and A[n + 1].
        
        """
        if self.h_nn is None:
            return 0
        
        if n_low < 1:
            n_low = 0
        if n_high < 1:
            n_high = self.N + 1
        
        for n in xrange(n_low, n_high):
            self.C[n].fill(0)
            AA = sp.empty_like(self.C[n][0][0], order='A')
            for u in xrange(self.q[n]):
                for v in xrange(self.q[n + 1]):
                    mm.matmul(AA, self.A[n][u], self.A[n + 1][v]) #only do this once for each 
                    for s in xrange(self.q[n]):
                        for t in xrange(self.q[n + 1]):                
                            h_nn_stuv = self.h_nn(n, s, t, u, v)
                            if h_nn_stuv != 0:
                                self.C[n][s, t] += h_nn_stuv * AA
    
    def CalcK(self, n_low=-1, n_high=-1):
        """Generates the K matrices used to calculate the B's
        
        K[n] is recursively defined. It depends on C[m] and A[m] for all m >= n.
        
        It directly depends on A[n], A[n + 1], r[n], r[n + 1], C[n] and K[n + 1].
        
        This is equivalent to K on p. 14 of arXiv:1103.0936v2 [cond-mat.str-el], except 
        that it is for the non-gauge-preserving case, and includes a single-site
        Hamiltonian term.
        
        K[1] is, assuming a normalized state, the expectation value H of Ĥ.
        
        Instead of an explicit single-site term here, one could also include the 
        single-site Hamiltonian in the nearest-neighbour term, which may be more 
        efficient.
        """
        if n_low < 1:
            n_low = 0
        if n_high < 1:
            n_high = self.N + 1
            
        for n in reversed(xrange(n_low, n_high)):
            self.K[n].fill(0)
            tmp = sp.empty_like(self.K[n])
            
            for s in xrange(self.q[n]): 
                for t in xrange(self.q[n+1]):
                    self.K[n] += mm.matmul(tmp, self.C[n][s, t],
                                          self.r[n + 1], mm.H(self.A[n + 1][t]), 
                                          mm.H(self.A[n][s]))
                
                self.K[n] += mm.matmul(tmp, self.A[n][s], self.K[n + 1], 
                                      mm.H(self.A[n][s]))
        
    def Calc_K_luni(self, C, h_l):
        K_np1 = self.K[0]
        K_n = sp.empty_like(K_np1)
        r_np1 = None
        
        print (uni.adot(self.l[0], K_np1) / (self.N + 1)).real
        
        for n in reversed(xrange(-10000, 0)):
            K_n.fill(0)
            
            if not r_np1 is None and sp.allclose(r_np1/la.norm(r_np1),
                                                 self.uGndL.r/la.norm(self.uGndL.r),
                                                 atol=1E-10, rtol=1E-10):
                break
            else:
                r_np1 = self.Get_r(n + 1, r_np1)
            
            for s in xrange(self.q[0]): 
                for t in xrange(self.q[0]):
                    K_n += mm.matmul(None, C[s, t], r_np1, mm.H(self.A[0][t]), 
                                     mm.H(self.A[0][s]))
                
<<<<<<< HEAD
                self.K[n] += m.matmul(tmp, self.A[n][s], self.K[n + 1], 
                                      m.H(self.A[n][s]))
                                          
        return uni.adot(self.l[0], self.K[0]) #l_-1 = l_0
=======
                K_n += mm.matmul(None, self.A[0][s], K_np1, mm.H(self.A[0][s]))
            
            h = (uni.adot(self.l[0], K_n) - h_l * abs(n)) / (self.N + 1.0)
            #Note: This becomes ever more inaccurate due to numerical error!!
            
            h_is_stable = sp.allclose(uni.adot(self.l[0], K_n), uni.adot(self.l[0], K_np1) + h_l,
                                      atol=1E-14, rtol=1E-14)
            
            if n < -1:
                print (n, h.real, uni.adot(self.l[0], K_n).real, 
                       (uni.adot(self.l[0], K_np1) + h_l).real, h_is_stable, 
                       la.norm(K_n/la.norm(K_n) - K_np1/la.norm(K_np1)), 
                       la.norm(r_np1/la.norm(r_np1) - self.uGndL.r/la.norm(self.uGndL.r)))
                if h_is_stable:
                    break
            
            K_np1 = K_n.copy()
            
        return h
>>>>>>> 8a8a6044
    
    def BuildVsh(self, n, sqrt_r):
        """Generates mm.H(V[n][s]) for a given n, used for generating B[n][s]
        
        This is described on p. 14 of arXiv:1103.0936v2 [cond-mat.str-el] for left 
        gauge fixing. Here, we are using right gauge fixing.
        
        Array slicing and reshaping is used to manipulate the indices as necessary.
        
        Each V[n] directly depends only on A[n] and r[n].
        
        We return the conjugate mm.H(V) because we use it in more places than V.
        """
        R = sp.zeros((self.D[n], self.q[n], self.D[n-1]), dtype=self.typ, order='C')
        
        for s in xrange(self.q[n]):
            R[:,s,:] = mm.matmul(None, sqrt_r, mm.H(self.A[n][s]))

        R = R.reshape((self.q[n] * self.D[n], self.D[n-1]))
        V = mm.H(ns.nullspace(mm.H(R)))
        
        if self.sanity_checks:
            if not sp.allclose(mm.matmul(None, V, R), 0):
                print "Sanity Fail in BuildVsh!: VR_%u != 0" % (n)
            if not sp.allclose(mm.matmul(None, V, mm.H(V)), sp.eye(V.shape[0])):
                print "Sanity Fail in BuildVsh!: V H(V)_%u != eye" % (n)
        #print (q[n]*D[n] - D[n-1], q[n]*D[n])
        #print V.shape
        #print sp.allclose(mat(V) * mat(V).H, sp.eye(q[n]*D[n] - D[n-1]))
        #print sp.allclose(mat(V) * mat(Rh).H, 0)
        V = V.reshape((self.q[n] * self.D[n] - self.D[n - 1], self.D[n], self.q[n])) #this works with the above form for R
        
        #prepare for using V[s] and already take the adjoint, since we use it more often
        Vsh = sp.empty((self.q[n], self.D[n], self.q[n] * self.D[n] - self.D[n - 1]), dtype=self.typ, order=self.odr)
        for s in xrange(self.q[n]):
            Vsh[s] = mm.H(V[:,:,s])
        
        if self.sanity_checks:
            M = sp.zeros((self.q[n] * self.D[n] - self.D[n - 1], self.D[n]), dtype=self.typ)
            for s in xrange(self.q[n]):
                M += mm.matmul(None, mm.H(Vsh[s]), sqrt_r, mm.H(self.A[n][s]))
            if not sp.allclose(M, 0):
                print "Sanity Fail in BuildVsh!: Bad Vsh_%u" % (n)
        
        return Vsh
        
    def CalcOpt_x(self, n, Vsh, sqrt_l, sqrt_r, sqrt_l_inv, sqrt_r_inv):
        """Calculate the parameter matrix x* giving the desired B.
        
        This is equivalent to eqn. (49) of arXiv:1103.0936v2 [cond-mat.str-el] except 
        that, here, norm-preservation is not enforced, such that the optimal 
        parameter matrices x*_n (for the parametrization of B) are given by the 
        derivative w.r.t. x_n of <Phi[B, A]|Ĥ|Psi[A]>, rather than 
        <Phi[B, A]|Ĥ - H|Psi[A]> (with H = <Psi|Ĥ|Psi>).
        
        An additional sum was added for the single-site hamiltonian.
        
        Some multiplications have been pulled outside of the sums for efficiency.
        
        Direct dependencies: 
            - A[n - 1], A[n], A[n + 1]
            - r[n], r[n + 1], l[n - 2], l[n - 1]
            - C[n], C[n - 1]
            - K[n + 1]
            - V[n]
        """
        x = sp.zeros((self.D[n - 1], self.q[n] * self.D[n] - self.D[n - 1]), dtype=self.typ, order=self.odr)
        x_part = sp.empty_like(x)
        x_subpart = sp.empty_like(self.A[n][0])
        x_subsubpart = sp.empty_like(self.A[n][0])
        tmp = sp.empty_like(x_subpart)
        
        x_part.fill(0)
        for s in xrange(self.q[n]):
            x_subpart.fill(0)    
            
            if n < self.N + 1:
                x_subsubpart.fill(0)
                for t in xrange(self.q[n + 1]):
                    x_subsubpart += mm.matmul(tmp, self.C[n][s,t], self.r[n + 1], mm.H(self.A[n + 1][t])) #~1st line
                    
                x_subsubpart += mm.matmul(tmp, self.A[n][s], self.K[n + 1]) #~3rd line               
                
                x_subpart += mm.matmul(tmp, x_subsubpart, sqrt_r_inv)
            
            if not self.h_ext is None:
                x_subsubpart.fill(0)
                for t in xrange(self.q[n]):                         #Extra term to take care of h_ext..
                    x_subsubpart += self.h_ext(n, s, t) * self.A[n][t] #it may be more effecient to squeeze this into the nn term...
                x_subpart += mm.matmul(tmp, x_subsubpart, sqrt_r)
            
            x_part += mm.matmul(None, x_subpart, Vsh[s])
                
        x += mm.matmul(None, sqrt_l, x_part)
            
        if n > 0:
<<<<<<< HEAD
            if n > 1:
                l_nm2 = self.l[n - 2]
            else:
                l_nm2 = self.l[0]
=======
            l_nm2 = self.Get_l(n - 2)
>>>>>>> 8a8a6044
            x_part.fill(0)
            for s in xrange(self.q[n]):     #~2nd line
                x_subsubpart.fill(0)
                for t in xrange(self.q[n + 1]):
<<<<<<< HEAD
                    x_subsubpart += m.matmul(tmp, m.H(self.A[n - 1][t]), l_nm2, self.C[n - 1][t, s])
                x_part += m.matmul(None, x_subsubpart, sqrt_r, Vsh[s])
            x += m.matmul(None, sqrt_l_inv, x_part)
=======
                    x_subsubpart += mm.matmul(tmp, mm.H(self.A[n - 1][t]), l_nm2, self.C[n - 1][t, s])
                x_part += mm.matmul(None, x_subsubpart, sqrt_r, Vsh[s])
            x += mm.matmul(None, sqrt_l_inv, x_part)
>>>>>>> 8a8a6044
                
        return x
        
    def GetB(self, n):
        """Generates the B[n] tangent vector corresponding to physical evolution of the state.
        
        In other words, this returns B[n][x*] (equiv. eqn. (47) of 
        arXiv:1103.0936v2 [cond-mat.str-el]) 
        with x* the parameter matrices satisfying the Euler-Lagrange equations
        as closely as possible.
        """
        if self.q[n] * self.D[n] - self.D[n - 1] > 0:
            l_sqrt, r_sqrt, l_sqrt_inv, r_sqrt_inv = self.Get_l_r_roots(n)
            
            Vsh = self.BuildVsh(n, r_sqrt)
            
            x = self.CalcOpt_x(n, Vsh, l_sqrt, r_sqrt, l_sqrt_inv, r_sqrt_inv)
            
            self.eta[n] = sp.sqrt(uni.adot(x, x))
            
            B = sp.empty_like(self.A[n])
            for s in xrange(self.q[n]):
                mm.matmul(B[s], l_sqrt_inv, x, mm.H(Vsh[s]), r_sqrt_inv)
                
            if self.sanity_checks:
                M = sp.zeros_like(self.r[n - 1])
                for s in xrange(self.q[n]):
                    M += mm.matmul(None, B[s], self.r[n], mm.H(self.A[n][s]))
                    
                if not sp.allclose(M, 0):
                    print "Sanity Fail in GetB!: B_%u does not satisfy GFC!" % n
            
            #print "eta_%u = %g" % (n, eta.real)
            
            return B
        else:
            return None, 0
        
    def Get_l_r_roots(self, n):
        """Returns the matrix square roots (and inverses) needed to calculate B.
        
        Hermiticity of l[n] and r[n] is used to speed this up.
        If an exception occurs here, it is probably because these matrices
        are no longer Hermitian (enough).
        """
<<<<<<< HEAD
        if n == 1:
            l_sqrt = self.uGnd.l_sqrt.A
            l_sqrt_inv = self.uGnd.l_sqrt_i.A
        else:
            l_sqrt, evd = m.sqrtmh(self.l[n - 1], ret_evd=True)
            l_sqrt_inv = m.invmh(l_sqrt, evd=evd)

        r_sqrt, evd =  m.sqrtmh(self.r[n], ret_evd=True)
        r_sqrt_inv = m.invmh(r_sqrt, evd=evd)
=======
        try:
            l_sqrt = self.l[n - 1].sqrt()
        except:
            l_sqrt, evd = mm.sqrtmh(self.l[n - 1], ret_evd=True)
            
        try:
            l_sqrt_inv = l_sqrt.inv()
        except:
            l_sqrt_inv = mm.invmh(l_sqrt, evd=evd)
            
        try:
            r_sqrt = self.r[n].sqrt()
        except:
            r_sqrt, evd =  mm.sqrtmh(self.r[n], ret_evd=True)
            
        try:
            r_sqrt_inv = r_sqrt.inv()
        except:
            r_sqrt_inv = mm.invmh(r_sqrt, evd=evd)
>>>>>>> 8a8a6044
        
        if self.sanity_checks:
            if not sp.allclose(mm.matmul(None, l_sqrt, l_sqrt), self.l[n - 1]):
                print "Sanity Fail in Get_l_r_roots: Bad l_sqrt_%u" % (n - 1)
            if not sp.allclose(mm.matmul(None, r_sqrt, r_sqrt), self.r[n]):
                print "Sanity Fail in Get_l_r_roots: Bad r_sqrt_%u" % (n)
            if not sp.allclose(mm.matmul(None, l_sqrt, l_sqrt_inv), sp.eye(l_sqrt.shape[0])):
                print "Sanity Fail in Get_l_r_roots: Bad l_sqrt_inv_%u" % (n - 1)
            if not sp.allclose(mm.matmul(None, r_sqrt, r_sqrt_inv), sp.eye(r_sqrt.shape[0])):
                print "Sanity Fail in Get_l_r_roots: Bad r_sqrt_inv_%u" % (n)
        
        return l_sqrt, r_sqrt, l_sqrt_inv, r_sqrt_inv
    
    def Update(self):
        self.BuildC()
        
        self.uGndR.Calc_AA()
        self.uGndR.Calc_C()
        self.uGndR.Calc_K()
        self.K[self.N + 1][:] = self.uGndR.K
        
        self.CalcK()

        self.uGndL.Calc_AA()
        self.uGndL.Calc_C()
        K_left, h_left_uni = self.uGndL.Calc_K_left()
        
        h = (uni.adot(K_left, self.r[0]) + uni.adot(self.l[0], self.K[0])) / (self.N + 1)

        return h        
    
    def TakeStep(self, dtau): #simple, forward Euler integration     
        """Performs a complete forward-Euler step of imaginary time dtau.
        
        If dtau is itself imaginary, real-time evolution results.
        
        Here, the A's are updated as the sites are visited. Since we want all
        tangent vectors to be generated using the old state, we must delay
        updating each A[n] until we are *two* steps away (due to the direct
        dependency on A[n - 1] in CalcOpt_x).
        
        The dependencies on l, r, C and K are not a problem because we store
        all these matrices separately and do not update them at all during TakeStep().
        
        Parameters
        ----------
        dtau : complex
            The (imaginary or real) amount of imaginary time (tau) to step.
        """
<<<<<<< HEAD
        self.BuildC()
        
#        self.uGnd.A[:] = self.A[self.N + 1]
#        self.uGnd.r[:] = self.r[self.N + 1]
#        self.uGnd.l[:] = self.l_r
#        self.uGnd.Calc_AA()
#        self.uGnd.Calc_C()
#        self.uGnd.Calc_K()
#        self.K[self.N + 1][:] = self.uGnd.K
        h = self.CalcK()
=======
        h = self.Update()
>>>>>>> 8a8a6044
        
        eta_tot = 0
        
        B_prev = None
        for n in xrange(1, self.N + 2):
            if n <= self.N:
                B = self.GetB(n)
                eta_tot += self.eta[n]
            
            #V is not always defined
            if n > 1 and not B_prev is None:
                self.A[n - 1] += -dtau * B_prev
                
            B_prev = B
        
        return h, eta_tot
        
        
    def TakeStep_RK4(self, dtau):
        """Take a step using the fourth-order explicit Runge-Kutta method.
        
        This requires more memory than a simple forward Euler step, and also
        more than a backward Euler step. It is, however, far more accurate
        and stable than forward Euler, and much faster than the backward
        Euler method, since there is no need to iteratively solve an implicit
        equation.
        """
        #self.Restore_RCF()
        
        h = self.Update()
        
        eta_tot = 0
        
        #Take a copy of the current state
        A0 = sp.empty_like(self.A)
        for n in xrange(1, self.N + 1):
            A0[n] = self.A[n].copy()
            
        B_fin = sp.empty_like(self.A)

        B_prev = None
        for n in xrange(1, self.N + 2):
            if n <= self.N:
                B = self.GetB(n) #k1
                B_fin[n] = B
                
            if not B_prev is None:
                self.A[n - 1] = A0[n - 1] - dtau/2 * B_prev
                
            B_prev = B
            
        #self.Restore_RCF()
        #self.Update()
        self.Upd_l()
        self.Upd_r()
        self.BuildC()
        self.CalcK()
        
        B_prev = None
        for n in xrange(1, self.N + 2):
            if n <= self.N:
                B = self.GetB(n) #k2                
                
            if not B_prev is None:
                self.A[n - 1] = A0[n - 1] - dtau/2 * B_prev
                B_fin[n - 1] += 2 * B_prev
                
            B_prev = B            
            
        #self.Restore_RCF()
        #self.Update()
        self.Upd_l()
        self.Upd_r()
        self.BuildC()
        self.CalcK()
            
        B_prev = None
        for n in xrange(1, self.N + 2):
            if n <= self.N:
                B = self.GetB(n) #k3                
                
            if not B_prev is None:
                self.A[n - 1] = A0[n - 1] - dtau * B_prev
                B_fin[n - 1] += 2 * B_prev
                
            B_prev = B
             
        #self.Restore_RCF()
        #self.Update()
        self.Upd_l()
        self.Upd_r()
        self.BuildC()
        self.CalcK()
        
        for n in xrange(1, self.N + 1):
            B = self.GetB(n) #k4
            if not B is None:
                B_fin[n] += B
            
        for n in xrange(1, self.N + 1):
            if not B_fin[n] is None:
                self.A[n] = A0[n] - dtau /6 * B_fin[n]
                
        return h, eta_tot
            
    def AddNoise(self, fac, n_i=-1, n_f=-1):
        """Adds some random noise of a given order to the state matrices A
        This can be used to determine the influence of numerical innaccuracies
        on quantities such as observables.
        """
        if n_i < 1:
            n_i = 1
        
        if n_f > self.N:
            n_f = self.N
        
        for n in xrange(n_i, n_f + 1):
            for s in xrange(self.q[n]):
                self.A[n][s].real += (sp.rand(self.D[n - 1], self.D[n]) - 0.5) * 2 * fac
                #self.A[n][s].imag += (sp.rand(self.D[n - 1], self.D[n]) - 0.5) * 2 * fac
                
    
    def Upd_l(self, start=-1, finish=-1):
        """Updates the l matrices using the current state.
        Implements step 5 of the TDVP algorithm or, equivalently, eqn. (41).
        (arXiv:1103.0936v2 [cond-mat.str-el])
        """
        if start < 0:
            start = 1
        if finish < 0:
            finish = self.N + 1
        for n in xrange(start, finish + 1):
            try:
                self.l[n] = self.l[n].A
            except:
                pass
            self.l[n].fill(0)
            tmp = sp.empty_like(self.l[n])
            for s in xrange(self.q[n]):
                self.l[n] += mm.matmul(tmp, mm.H(self.A[n][s]), self.l[n - 1], self.A[n][s])
    
    def Upd_r(self, n_low=-1, n_high=-1):
        """Updates the r matrices using the current state.
        Implements step 5 of the TDVP algorithm or, equivalently, eqn. (41).
        (arXiv:1103.0936v2 [cond-mat.str-el])
        """
        if n_low < 0:
            n_low = 0
        if n_high < 0:
            n_high = self.N - 1
        for n in reversed(xrange(n_low, n_high + 1)):
            self.r[n] = sp.asarray(self.r[n])
            self.EpsR(self.r[n], n + 1, self.r[n + 1], None)
    
    def EpsR(self, res, n, x, o):
        """Implements the right epsilon map
        
        FIXME: Ref.
        
        Parameters
        ----------
        res : ndarray
            A matrix to hold the result (with the same dimensions as r[n - 1]). May be None.
        n : int
            The site number.
        x : ndarray
            The argument matrix. For example, using r[n] (and o=None) gives a result r[n - 1]
        o : function
            The single-site operator to use. May be None.
    
        Returns
        -------
        res : ndarray
            The resulting matrix.
        """
        if n > self.N + 1:
            n = self.N + 1
        elif n < 0:
            n = 0
        
        if res is None:
            res = sp.zeros((self.D[n - 1], self.D[n - 1]), dtype=self.typ)
        else:
            res.fill(0)
        tmp = sp.empty_like(res)
        if o is None:
            for s in xrange(self.q[n]):
                res += mm.matmul(tmp, self.A[n][s], x, mm.H(self.A[n][s]))            
        else:
            for s in xrange(self.q[n]):
                for t in xrange(self.q[n]):
                    o_st = o(n, s, t)
                    if o_st != 0.:
                        mm.matmul(tmp, self.A[n][t], x, mm.H(self.A[n][s]))
                        tmp *= o_st
                        res += tmp
        return res
        
    def EpsR_2(self, n, x, op, A1=None, A2=None, A3=None, A4=None):
        if n > self.N:
            n = self.N + 1
            m = self.N + 1
        elif n < 0:
            n = 0
            m = 0
        else:
            m = n + 1
            
        if A1 is None:
            A1 = self.A[n]
        if A2 is None:
            A2 = self.A[m]
        if A3 is None:
            A3 = self.A[n]
        if A4 is None:
            A4 = self.A[m]
            
        res = sp.zeros((A1.shape[1], A1.shape[1]), dtype=self.typ)
        
        AAuvH = sp.empty_like(A3[0])
        for u in xrange(self.q[n]):
            for v in xrange(self.q[m]):
                mm.matmul(AAuvH, A3[u], A4[v])
                AAuvH = mm.H(AAuvH, out=AAuvH)
                subres = sp.zeros_like(A1[0])
                for s in xrange(self.q[n]):
                    for t in xrange(self.q[m]):
                        opval = op(n, u, v, s, t)
                        if opval != 0:
                            subres += opval * sp.dot(A1[s], A2[t])
                res += mm.matmul(subres, subres, x, AAuvH)
        
        return res
        
    def EpsL(self, res, n, x):
        """Implements the left epsilon map
        
        FIXME: Ref.
        
        Parameters
        ----------
        res : ndarray
            A matrix to hold the result (with the same dimensions as l[n]). May be None.
        n : int
            The site number.
        x : ndarray
            The argument matrix. For example, using l[n - 1] gives a result l[n]
    
        Returns
        -------
        res : ndarray
            The resulting matrix.
        """
        if n > self.N + 1:
            n = self.N + 1
        elif n < 0:
            n = 0        
        
        if res is None:
            res = sp.zeros_like(self.l[n])
        else:
            res.fill(0.)
        tmp = sp.empty_like(res)

        for s in xrange(self.q[n]):
            res += mm.matmul(tmp, mm.H(self.A[n][s]), x, self.A[n][s])
        return res
    
    def Restore_ON_R_n(self, n, G_n_i):
        """Transforms a single A[n] to obtain right orthonormalization.
        
        Implements the condition for right-orthonormalization from sub-section
        3.1, theorem 1 of arXiv:quant-ph/0608197v2.
        
        This function must be called for each n in turn, starting at N + 1,
        passing the gauge transformation matrix from the previous step
        as an argument.
        
        Finds a G[n-1] such that ON_R is fulfilled for n.
        
        Eigenvalues = 0 are a problem here... IOW rank-deficient matrices. 
        Apparently, they can turn up during a run, but if they do we're screwed.    
        
        The fact that M should be positive definite is used to optimize this.
        
        Parameters
        ----------
        n : int
            The site number.
        G_n_i : ndarray
            The inverse gauge transform matrix for site n obtained in the previous step (for n + 1).
    
        Returns
        -------
        G_n_m1_i : ndarray
            The inverse gauge transformation matrix for the site n - 1.
        """
        if G_n_i is None:
            GGh_n_i = self.r[n]
        else:
<<<<<<< HEAD
            GGh_n_i = m.matmul(None, G_n_i, self.r[n + 1], m.H(G_n_i))
            M = self.EpsR(None, n, GGh_n_i, None)            
=======
            GGh_n_i = mm.matmul(None, G_n_i, self.r[n], mm.H(G_n_i))
        
        M = self.EpsR(None, n, GGh_n_i, None)            
>>>>>>> 8a8a6044
                    
        #The following should be more efficient than eigh():
        try:
            tu = la.cholesky(M) #Assumes M is pos. def.. It should raise LinAlgError if not.
            G_nm1 = mm.H(mm.invtr(tu)) #G is now lower-triangular
            G_nm1_i = mm.H(tu)
        except sp.linalg.LinAlgError:
            print "Restore_ON_R_%u: Falling back to eigh()!" % n
            e,Gh = la.eigh(M)
            G_nm1 = mm.H(mm.matmul(None, Gh, sp.diag(1/sp.sqrt(e) + 0.j)))
            G_nm1_i = la.inv(G_nm1)
        
        if G_n_i is None:
            G_n_i = G_nm1_i
            
        if self.sanity_checks:
            if not sp.allclose(sp.dot(G_nm1, G_nm1_i), sp.eye(G_nm1.shape[0]), atol=1E-13, rtol=1E-13):
                print "Sanity Fail in Restore_ON_R_%u!: Bad GT at n=%u" % (n, n)
        
        for s in xrange(self.q[n]):                
            mm.matmul(self.A[n][s], G_nm1, self.A[n][s], G_n_i)
            #It's ok to use the same matrix as out and as an operand here
            #since there are > 2 matrices in the chain and it is not the last argument.

        return G_nm1_i, G_nm1
        
    
<<<<<<< HEAD
    def Renorm(self, dbg=True):
        self.Upd_l()
        self.Upd_r()
        fac = 1 / uni.adot(self.l[0], self.r[0]).real
        fac = fac**(1/(2.0*self.N))
        if dbg:
            print fac
        for n in xrange(1, self.N + 1):
            self.A[n] *= fac
        self.Upd_r()
        self.Upd_l()
    
    def Restore_RCF(self, update_l=True, normalize=True, diag_l=True, dbg=False):
        if dbg:
            self.Upd_l()
            self.Upd_r()
=======
    def Restore_RCF_dbg(self):
>>>>>>> 8a8a6044
            for n in xrange(self.N + 2):
                print (n, self.l[n].trace().real, self.r[n].trace().real, 
                       uni.adot(self.l[n], self.r[n]).real)
                
<<<<<<< HEAD
            print uni.adot(self.l_r, self.r[self.N])
            print uni.adot(self.l[0], self.r_l)     
        
        G_n_i = sp.eye(self.D[self.N + 1], dtype=self.typ)        
        for n in reversed(xrange(2, self.N + 1)):
=======
            norm_r = uni.adot(self.uGndR.l, self.r[self.N])
            norm_l = uni.adot(self.l[0], self.uGndL.r)
            print norm_r
            print norm_l
            
            #r_m1 = self.EpsR(None, 0, self.r[0], None)
            #print uni.adot(self.l[0], r_m1).real            
            
            norm = uni.adot(self.l[0], self.r[0]).real
            
            h = sp.empty((self.N + 1), dtype=self.typ)
            for n in xrange(self.N + 1):
                h[n] = self.Expect_2S(self.h_nn, n)
            h *= 1/norm
            
            self.uGndL.A = self.A[0].copy()
            self.uGndL.l = self.l[0].copy()
            self.uGndL.Calc_AA()
            h_left = self.uGndL.Expect_2S(self.uGndL.h_nn) / norm_l

            self.uGndR.A = self.A[self.N + 1].copy()
            self.uGndR.r = self.r[self.N].copy()
            self.uGndR.Calc_AA()
            h_right = self.uGndL.Expect_2S(self.uGndR.h_nn) / norm_r
                
            return h, h_left, h_right
    
    def Restore_RCF_r(self):
        G_n_i = None
        for n in reversed(xrange(1, self.N + 2)):
>>>>>>> 8a8a6044
            G_n_i, G_n = self.Restore_ON_R_n(n, G_n_i)

            self.r[n - 1] = mm.eyemat(self.D[n - 1], self.typ)

            if self.sanity_checks: #and not diag_l:
                r_n = mm.eyemat(self.D[n], self.typ)
                    
                r_nm1 = self.EpsR(None, n, r_n, None)
                if not sp.allclose(r_nm1, self.r[n - 1].A, atol=1E-13, rtol=1E-13):
                    print "Sanity Fail in Restore_RCF! p1: r_%u is bad" % (n - 1)
                    print la.norm(r_nm1 - self.r[n - 1])
                    
        #self.r[self.N + 1] = self.r[self.N]
        
<<<<<<< HEAD
#        #Now G_n_i contains g_0_i
#        for s in xrange(self.q[0]):
#            self.A[0][s] = m.matmul(None, G_n, self.A[0][s], G_n_i)

        #Now G_n_i contains g_1_i
        for s in xrange(self.q[1]):
            self.A[1][s] = m.matmul(None, self.A[1][s], G_n_i)
            
#        self.r_l[:] = m.matmul(None, G_n, self.r_l, m.H(G_n))
#        self.l[0][:] = m.matmul(None, m.H(G_n_i), self.l[0], G_n_i)
#        self.uGnd.A = self.A[0]
#        self.uGnd.r = self.r_l
#        self.uGnd.l = self.l[0]
#        self.uGnd.Calc_lr() #Ensures largest ev of E=1
#        self.A[0][:] = self.uGnd.A #redundant?
#        self.l[0][:] = self.uGnd.l
#        self.r_l[:] = self.uGnd.r
#        
#        fac = 1 / sp.trace(self.l[0]).real
#        if dbg:
#            print fac
#        self.l[0] *= fac
#        self.r_l *= 1/fac
        
        self.r[0][:] = self.EpsR(None, 1, self.r[1], None)
        
        if False:
            fac = sp.sqrt(self.D[0]) / la.norm(self.r[0])
            if dbg:
                print fac
            self.A[1] *= sp.sqrt(fac)
            self.r[0] = self.EpsR(None, 1, self.r[1], None)
            
            fac = 1 / uni.adot(self.l[0], self.r[0]).real
            if dbg:
                print fac
            self.l[0] *= fac
            self.r_l *= 1 / fac

        fac = 1 / uni.adot(self.l[0], self.r[0]).real
        fac = fac**(1/(2.0*self.N))
        if dbg:
            print fac
        for n in xrange(1, self.N + 1):
            self.A[n] *= fac
        self.Upd_r()
                        
        if diag_l:
            G_nm1 = sp.eye(self.D[0], dtype=self.typ)
            l_nm1 = self.l[0]
            for n in xrange(1, self.N):
                if G_nm1 is None:
                    x = l_nm1
                else:
                    x = m.matmul(None, m.H(G_nm1), l_nm1, G_nm1)
                M = self.EpsL(None, n, x)
                ev, EV = la.eigh(M)
                
                self.l[n][:] = sp.diag(ev)
                G_n_i = EV
                
                if G_nm1 is None:
                    G_nm1 = m.H(EV) #for left uniform case
=======
        #Now G_n_i contains g_0_i
        for s in xrange(self.q[0]): #Note: This does not change the scale of A[0]
            self.A[0][s] = mm.matmul(None, G_n, self.A[0][s], G_n_i)            
            
        self.uGndL.r = mm.matmul(None, G_n, self.uGndL.r, mm.H(G_n))
        self.l[0] = mm.matmul(None, mm.H(G_n_i), self.l[0], G_n_i)
    
    def Restore_RCF_l(self):
        G_nm1 = None
        l_nm1 = self.l[0]
        for n in xrange(self.N + 1):
            if n == 0:
                x = l_nm1
            else:
                x = mm.matmul(None, mm.H(G_nm1), l_nm1, G_nm1)
            M = self.EpsL(None, n, x)
            ev, EV = la.eigh(M)
            
            self.l[n] = mm.simple_diag_matrix(ev, dtype=self.typ)
            G_n_i = EV
            
            if n == 0:
                G_nm1 = mm.H(EV) #for left uniform case
                l_nm1 = self.l[n] #for sanity check
                self.uGndL.r = mm.matmul(None, G_nm1, self.uGndL.r, G_n_i) #since r is not eye
                
            for s in xrange(self.q[n]):                
                mm.matmul(self.A[n][s], G_nm1, self.A[n][s], G_n_i)
            
            if self.sanity_checks:
                l = self.EpsL(None, n, l_nm1)
                if not sp.allclose(l, self.l[n], atol=1E-12, rtol=1E-12):
                    print "Sanity Fail in Restore_RCF!: l_%u is bad" % n
                    print la.norm(l - self.l[n])
            
            G_nm1 = mm.H(EV)
            l_nm1 = self.l[n]
            
            if self.sanity_checks:
                if not sp.allclose(sp.dot(G_nm1, G_n_i), sp.eye(G_n_i.shape[0]), 
                                   atol=1E-12, rtol=1E-12):
                    print "Sanity Fail in Restore_RCF!: Bad GT for l_%u" % n
        
        #Now G_nm1 = G_N
        G_nm1_i = mm.H(G_nm1)
        for s in xrange(self.q[self.N + 1]):
            self.A[self.N + 1][s] = mm.matmul(None, G_nm1, self.A[self.N + 1][s], G_nm1_i)
            
        ##This should not be necessary if G_N is really unitary
        #self.r[self.N] = mm.matmul(None, G_nm1, self.r[self.N], mm.H(G_nm1))
        #self.r[self.N + 1] = self.r[self.N]
        self.uGndR.l[:] = mm.matmul(None, mm.H(G_nm1_i), self.uGndR.l, G_nm1_i)
    
    def Restore_RCF(self, dbg=False):
        if dbg:
            self.Upd_l()
            self.Upd_r()
            print "BEFORE..."
            h_before, h_left_before, h_right_before = self.Restore_RCF_dbg()
                
            print (h_left_before, h_before, h_right_before)
        
        self.Restore_RCF_r()
        
        if dbg:
            self.Upd_l()
            print "MIDDLE..."
            h_mid, h_left_mid, h_right_mid = self.Restore_RCF_dbg()
                
            print (h_left_mid, h_mid, h_right_mid)     
        
        fac = 1 / self.l[0].trace().real
        if dbg:
            print "Scale l[0]: %g" % fac
        self.l[0] *= fac
        self.uGndL.r *= 1/fac
                        
        self.Restore_RCF_l()
        
        if dbg:
            print "Uni left:"
        self.uGndL.A = self.A[0]
        self.uGndL.l = self.l[0]
        self.uGndL.Calc_lr() #Ensures largest ev of E=1        
        self.l[0] = self.uGndL.l #No longer diagonal!
        self.A[0] = self.uGndL.A
        if self.sanity_checks:
            if not sp.allclose(self.l[0], sp.diag(sp.diag(self.l[0])), atol=1E-12, rtol=1E-12):
                print "Sanity Fail in Restore_RCF!: True l[0] not diagonal!"
        self.l[0] = mm.simple_diag_matrix(sp.diag(self.l[0]))
        
        fac = 1 / sp.trace(self.l[0]).real
        if dbg:
            print "Scale l[0]: %g" % fac
        self.l[0] *= fac
        self.uGndL.r *= 1/fac
        
        self.uGndL.l = self.l[0]
        
        if dbg:
            print "Uni right:"
        self.uGndR.A = self.A[self.N + 1]
        self.uGndR.r = self.r[self.N]
        self.uGndR.Calc_lr() #Ensures largest ev of E=1
        self.r[self.N] = self.uGndR.r
        self.A[self.N + 1] = self.uGndR.A
        if self.sanity_checks:
            if not sp.allclose(self.r[self.N], sp.eye(self.D[self.N]), atol=1E-12, rtol=1E-12):
                print "Sanity Fail in Restore_RCF!: True r[N] not eye!"
        self.r[self.N] = mm.eyemat(self.D[self.N], dtype=self.typ)
        self.uGndR.r = self.r[self.N]
        self.r[self.N + 1] = self.r[self.N]
               
        self.l[self.N + 1][:] = self.EpsL(None, self.N + 1, self.l[self.N])
            
        if self.sanity_checks:
            l_n = self.l[0]
            for n in xrange(0, self.N + 1):
                l_n = self.EpsL(None, n, l_n)
                if not sp.allclose(l_n, self.l[n], atol=1E-12, rtol=1E-12):
                    print "Sanity Fail in Restore_RCF! p2: l_%u is bad" % n
>>>>>>> 8a8a6044
                    
            r_nm1 = self.r[self.N + 1]
            for n in reversed(xrange(1, self.N + 2)):
                r_nm1 = self.EpsR(None, n, r_nm1, None)
                if not sp.allclose(r_nm1, self.r[n - 1], atol=1E-12, rtol=1E-12):
                    print "Sanity Fail in Restore_RCF! p2: r_%u is bad" % (n - 1)
        if dbg:
            print "AFTER..."
            h_after, h_left_after, h_right_after = self.Restore_RCF_dbg()
                
            print (h_left_after, h_after, h_right_after)  
            
<<<<<<< HEAD
#            #Now G_nm1 = G_N
#            G_nm1_i = m.H(G_nm1)
#            for s in xrange(self.q[self.N + 1]):
#                self.A[self.N + 1][s] = m.matmul(None, G_nm1, self.A[self.N + 1][s], G_nm1_i)

            #Now G_nm1 = G_N-1
            for s in xrange(self.q[self.N]):
                self.A[self.N][s] = m.matmul(None, G_nm1, self.A[self.N][s])

            self.l[self.N] = self.EpsL(None, self.N, self.l[self.N - 1])
            self.l[self.N + 1] = self.EpsL(None, self.N + 1, self.l[self.N])
#            self.r[self.N][:] = m.matmul(None, G_nm1, self.r[self.N], m.H(G_nm1))            
#            self.l_r[:] = m.matmul(None, m.H(G_nm1_i), self.l_r, G_nm1_i)
#            
#            self.uGnd.A = self.A[self.N + 1]
#            self.uGnd.r = self.r[self.N]
#            self.uGnd.l = self.l_r
#            self.uGnd.Calc_lr() #Ensures largest ev of E=1
#            self.A[self.N + 1][:] = self.uGnd.A #redundant?
#            self.l_r[:] = self.uGnd.l
#            self.r[self.N][:] = self.uGnd.r
#            
#            fac = self.D[self.N] / sp.trace(self.r[self.N]).real
#            if dbg:
#                print fac
#            self.r[self.N] *= fac
#            self.l_r *= 1/fac
#            
#            self.r[self.N + 1][:] = self.r[self.N] #redundant?            
#            self.l[self.N + 1][:] = self.EpsL(None, self.N + 1, self.l[self.N])
            
            if self.sanity_checks:
                l_n = self.l[0]
                for n in xrange(1, self.N + 1):
                    l_n = self.EpsL(None, n, l_n)
                    if not sp.allclose(l_n, self.l[n], atol=1E-12, rtol=1E-12):
                        print "Sanity Fail in Restore_RCF! p2: l_%u is bad" % n
                        
                r_nm1 = self.r[self.N + 1]
                for n in reversed(xrange(1, self.N + 2)):
                    r_nm1 = self.EpsR(None, n, r_nm1, None)
                    if not sp.allclose(r_nm1, self.r[n - 1], atol=1E-12, rtol=1E-12):
                        print "Sanity Fail in Restore_RCF! p2: r_%u is bad" % (n - 1)
            if dbg:
                for n in xrange(self.N + 2):
                    print (n, sp.trace(self.l[n]).real, sp.trace(self.r[n]).real, uni.adot(self.l[n], self.r[n]).real)
                    
                print uni.adot(self.l_r, self.r[self.N])
                print uni.adot(self.l[0], self.r_l)
                    
            return True
        elif update_l:
            res = self.Upd_l()
            return res
        else:
            return True
=======
            print h_after - h_before
                
            print (h_after.sum() - h_before.sum() + h_left_after - h_left_before
                   + h_right_after - h_right_before)
>>>>>>> 8a8a6044
    
    def CheckCanonical_R(self):
        """Tests for right canonical form.
        Uses the criteria listed in sub-section 3.1, theorem 1 of arXiv:quant-ph/0608197v2.
        """
        rnsOK = True
        ls_trOK = True
        ls_herm = True
        ls_pos = True
        ls_diag = True
        
        for n in xrange(1, self.N):
            rnsOK = rnsOK and sp.allclose(self.r[n], sp.eye(self.r[n].shape[0]), atol=self.eps*2, rtol=0)
        for n in xrange(2, self.N + 1):
            ls_herm = ls_herm and sp.allclose(self.l[n] - mm.H(self.l[n]), 0, atol=self.eps*2)
            ls_trOK = ls_trOK and sp.allclose(sp.trace(self.l[n]), 1, atol=self.eps*2, rtol=0)
            ls_pos = ls_pos and all(la.eigvalsh(self.l[n]) > 0)
            ls_diag = ls_diag and sp.allclose(self.l[n], sp.diag(self.l[n].diagonal()))
        
        normOK = sp.allclose(self.l[self.N], 1., atol=self.eps, rtol=0)
        
        return (rnsOK, ls_trOK, ls_pos, ls_diag, normOK)
    
    def Grow_left(self, m):
        oldA = self.A
        oldl_0 = self.l[0]
        oldr_N = self.r[self.N]
            
        self.N = self.N + m
        self._init_arrays()
        
        for n in xrange(m + 1):
            self.A[n][:] = oldA[0]
            
        for n in xrange(m + 1, self.N + 2):
            self.A[n][:] = oldA[n - m]
            
        self.l[0] = oldl_0
        self.r[self.N] = oldr_N
        self.r[self.N + 1] = self.r[self.N]
    
    def Get_l(self, n):
        if 0 <= n <= self.N + 1:
            return self.l[n]
        elif n < 0:
            return self.l[0]
        else:
            l_m = self.l[self.N + 1]
            for m in xrange(self.N + 2, n + 1):
                l_m = self.EpsL(None, self.N + 1, l_m)
            return l_m
            
    def Get_r(self, n, r_np1=None):
        if 0 <= n <= self.N + 1:
            return self.r[n]
        elif n > self.N + 1:
            return self.r[self.N + 1]
        else:
            if r_np1 is None:
                r_m = self.r[0]
                for m in reversed(xrange(n, 0)):
                    r_m = self.EpsR(None, 0, r_m, None)
                return r_m
            else:
                return self.EpsR(None, 0, r_np1, None)
    
    def Expect_SS(self, o, n):
        """Computes the expectation value of a single-site operator.
        
        A single-site operator is represented as a function taking three
        integer arguments (n, s, t) where n is the site number and s, t 
        range from 0 to q[n] - 1 and define the requested matrix element <s|o|t>.
        
        Assumes that the state is normalized.
        
        Parameters
        ----------
        o : function
            The operator.
        n : int
            The site number.
        """
        res = self.EpsR(None, n, self.Get_r(n), o)
        return uni.adot(self.Get_l(n - 1), res)
        
    def Expect_2S(self, o, n):
        res = self.EpsR_2(n, self.Get_r(n + 1), o)
        return uni.adot(self.Get_l(n - 1), res)
        
    def Expect_SS_Cor(self, o1, o2, n1, n2):
        """Computes the correlation of two single site operators acting on two different sites.
        
        See Expect_SS().
        
        n1 must be smaller than n2.
        
        Assumes that the state is normalized.
        
        Parameters
        ----------
        o1 : function
            The first operator, acting on the first site.
        o2 : function
            The second operator, acting on the second site.
        n1 : int
            The site number of the first site.
        n2 : int
            The site number of the second site (must be > n1).
        """        
        r_n = self.EpsR(None, n2, self.r[n2], o2)

        for n in reversed(xrange(n1 + 1, n2)):
            r_n = self.EpsR(None, n, r_n, None)

        r_n = self.EpsR(None, n1, r_n, o1)   
         
        res = mm.matmul(None, self.l[n1 - 1], r_n)
        return res.trace()
        
    def DensityMatrix_2S(self, n1, n2):
        """Returns a reduced density matrix for a pair of sites.
        
        Parameters
        ----------
        n1 : int
            The site number of the first site.
        n2 : int
            The site number of the second site (must be > n1).        
        """
        rho = sp.empty((self.q[n1] * self.q[n2], self.q[n1] * self.q[n2]), dtype=sp.complex128)
        r_n2 = sp.empty_like(self.r[n2 - 1])
        r_n1 = sp.empty_like(self.r[n1 - 1])
        tmp = sp.empty_like(self.r[n1 - 1])
        
        for s2 in xrange(self.q[n2]):
            for t2 in xrange(self.q[n2]):
                mm.matmul(r_n2, self.A[n2][t2], self.r[n2], mm.H(self.A[n2][s2]))
                
                r_n = r_n2
                for n in reversed(xrange(n1 + 1, n2)):
                    r_n = self.EpsR(None, n, r_n, None)        
                    
                for s1 in xrange(self.q[n1]):
                    for t1 in xrange(self.q[n1]):
                        mm.matmul(r_n1, self.A[n1][t1], r_n, mm.H(self.A[n1][s1]))
                        mm.matmul(tmp, self.l[n1 - 1], r_n1)
                        rho[s1 * self.q[n1] + s2, t1 * self.q[n1] + t2] = tmp.trace()
        return rho
    
    def SaveState(self, file):
        sp.save(file, self.A)
        
    def LoadState(self, file):
        self.A = sp.load(file)<|MERGE_RESOLUTION|>--- conflicted
+++ resolved
@@ -19,21 +19,6 @@
 import matmul as mm
 import tdvp_uniform as uni
 
-<<<<<<< HEAD
-def go(sfbc, tau, steps, restore_CF=True):
-    h_prev = 0
-    for i in xrange(steps):
-        if restore_CF:
-            sfbc.Restore_RCF()
-            sfbc.Upd_l()
-        else:
-            sfbc.Renorm()
-        
-        h, eta = sfbc.TakeStep(tau)
-        norm_uni = uni.adot(sfbc.uGnd.l, sfbc.uGnd.r).real
-        h_uni = sfbc.uGnd.h.real / norm_uni
-        print "\t".join(map(str, (eta.real, h.real/(sfbc.N + 1) - h_uni, (h - h_prev).real)))
-=======
 def go(sfbc, tau, steps, dbg=False, force_upd_lr=False, RK4=False):
     h_prev = 0
     for i in xrange(steps):
@@ -48,7 +33,6 @@
         norm_uni = uni.adot(sfbc.uGndR.l, sfbc.uGndR.r).real
         h_uni = sfbc.uGndR.h.real / norm_uni
         print "\t".join(map(str, (eta.real, h.real - h_uni, (h - h_prev).real)))
->>>>>>> 8a8a6044
         print sfbc.eta.real
 #        if i > 0 and (h - h_prev).real > 0:
 #            break
@@ -87,33 +71,12 @@
             if self.D[n] > qacc:
                 self.D[n] = qacc
             
-<<<<<<< HEAD
-    def __init__(self, numsites, uGnd):
-        #uGnd.symm_gauge = False
-        uGnd.Calc_lr()
-        uGnd.Restore_CF()
-        uGnd.Calc_sqrts(assumeCF=True)
-        uGnd.Calc_AA()
-        uGnd.Calc_C()
-        uGnd.Calc_K()
-        uGnd.Calc_lr()
-        self.uGnd = uGnd
-
-        self.eps = sp.finfo(self.typ).eps
-        
-        self.N = numsites
-        self.D = sp.repeat(uGnd.D, numsites + 2)
-        self.q = sp.repeat(uGnd.q, numsites + 2)
-        
-        #Make indicies correspond to the thesis
-=======
     def _init_arrays(self):
         self.D = sp.repeat(self.uGndL.D, self.N + 2)
         self.q = sp.repeat(self.uGndL.q, self.N + 2)
         
         #Make indicies correspond to the thesis
         #Deliberately add a None to the end to catch [-1] indexing!
->>>>>>> 8a8a6044
         self.K = sp.empty((self.N + 3), dtype=sp.ndarray) #Elements 1..N
         self.C = sp.empty((self.N + 2), dtype=sp.ndarray) #Elements 1..N-1
         self.A = sp.empty((self.N + 3), dtype=sp.ndarray) #Elements 1..N
@@ -186,16 +149,7 @@
             
         self.r[self.N] = self.uGndR.r
         self.r[self.N + 1] = self.r[self.N]
-<<<<<<< HEAD
-        self.l[0] = uGnd.l.copy()
-        
-        self.K[self.N + 1][:] = self.uGnd.K
-        
-        self.l_r = uGnd.l.copy()
-        self.r_l = uGnd.r.copy()
-=======
         self.l[0] = self.uGndL.l
->>>>>>> 8a8a6044
         
     def Randomize(self):
         """Set A's randomly, trying to keep the norm reasonable.
@@ -299,12 +253,6 @@
                     K_n += mm.matmul(None, C[s, t], r_np1, mm.H(self.A[0][t]), 
                                      mm.H(self.A[0][s]))
                 
-<<<<<<< HEAD
-                self.K[n] += m.matmul(tmp, self.A[n][s], self.K[n + 1], 
-                                      m.H(self.A[n][s]))
-                                          
-        return uni.adot(self.l[0], self.K[0]) #l_-1 = l_0
-=======
                 K_n += mm.matmul(None, self.A[0][s], K_np1, mm.H(self.A[0][s]))
             
             h = (uni.adot(self.l[0], K_n) - h_l * abs(n)) / (self.N + 1.0)
@@ -324,7 +272,6 @@
             K_np1 = K_n.copy()
             
         return h
->>>>>>> 8a8a6044
     
     def BuildVsh(self, n, sqrt_r):
         """Generates mm.H(V[n][s]) for a given n, used for generating B[n][s]
@@ -421,27 +368,14 @@
         x += mm.matmul(None, sqrt_l, x_part)
             
         if n > 0:
-<<<<<<< HEAD
-            if n > 1:
-                l_nm2 = self.l[n - 2]
-            else:
-                l_nm2 = self.l[0]
-=======
             l_nm2 = self.Get_l(n - 2)
->>>>>>> 8a8a6044
             x_part.fill(0)
             for s in xrange(self.q[n]):     #~2nd line
                 x_subsubpart.fill(0)
                 for t in xrange(self.q[n + 1]):
-<<<<<<< HEAD
-                    x_subsubpart += m.matmul(tmp, m.H(self.A[n - 1][t]), l_nm2, self.C[n - 1][t, s])
-                x_part += m.matmul(None, x_subsubpart, sqrt_r, Vsh[s])
-            x += m.matmul(None, sqrt_l_inv, x_part)
-=======
                     x_subsubpart += mm.matmul(tmp, mm.H(self.A[n - 1][t]), l_nm2, self.C[n - 1][t, s])
                 x_part += mm.matmul(None, x_subsubpart, sqrt_r, Vsh[s])
             x += mm.matmul(None, sqrt_l_inv, x_part)
->>>>>>> 8a8a6044
                 
         return x
         
@@ -487,17 +421,6 @@
         If an exception occurs here, it is probably because these matrices
         are no longer Hermitian (enough).
         """
-<<<<<<< HEAD
-        if n == 1:
-            l_sqrt = self.uGnd.l_sqrt.A
-            l_sqrt_inv = self.uGnd.l_sqrt_i.A
-        else:
-            l_sqrt, evd = m.sqrtmh(self.l[n - 1], ret_evd=True)
-            l_sqrt_inv = m.invmh(l_sqrt, evd=evd)
-
-        r_sqrt, evd =  m.sqrtmh(self.r[n], ret_evd=True)
-        r_sqrt_inv = m.invmh(r_sqrt, evd=evd)
-=======
         try:
             l_sqrt = self.l[n - 1].sqrt()
         except:
@@ -517,7 +440,6 @@
             r_sqrt_inv = r_sqrt.inv()
         except:
             r_sqrt_inv = mm.invmh(r_sqrt, evd=evd)
->>>>>>> 8a8a6044
         
         if self.sanity_checks:
             if not sp.allclose(mm.matmul(None, l_sqrt, l_sqrt), self.l[n - 1]):
@@ -567,20 +489,7 @@
         dtau : complex
             The (imaginary or real) amount of imaginary time (tau) to step.
         """
-<<<<<<< HEAD
-        self.BuildC()
-        
-#        self.uGnd.A[:] = self.A[self.N + 1]
-#        self.uGnd.r[:] = self.r[self.N + 1]
-#        self.uGnd.l[:] = self.l_r
-#        self.uGnd.Calc_AA()
-#        self.uGnd.Calc_C()
-#        self.uGnd.Calc_K()
-#        self.K[self.N + 1][:] = self.uGnd.K
-        h = self.CalcK()
-=======
         h = self.Update()
->>>>>>> 8a8a6044
         
         eta_tot = 0
         
@@ -881,14 +790,9 @@
         if G_n_i is None:
             GGh_n_i = self.r[n]
         else:
-<<<<<<< HEAD
-            GGh_n_i = m.matmul(None, G_n_i, self.r[n + 1], m.H(G_n_i))
-            M = self.EpsR(None, n, GGh_n_i, None)            
-=======
             GGh_n_i = mm.matmul(None, G_n_i, self.r[n], mm.H(G_n_i))
         
         M = self.EpsR(None, n, GGh_n_i, None)            
->>>>>>> 8a8a6044
                     
         #The following should be more efficient than eigh():
         try:
@@ -916,37 +820,11 @@
         return G_nm1_i, G_nm1
         
     
-<<<<<<< HEAD
-    def Renorm(self, dbg=True):
-        self.Upd_l()
-        self.Upd_r()
-        fac = 1 / uni.adot(self.l[0], self.r[0]).real
-        fac = fac**(1/(2.0*self.N))
-        if dbg:
-            print fac
-        for n in xrange(1, self.N + 1):
-            self.A[n] *= fac
-        self.Upd_r()
-        self.Upd_l()
-    
-    def Restore_RCF(self, update_l=True, normalize=True, diag_l=True, dbg=False):
-        if dbg:
-            self.Upd_l()
-            self.Upd_r()
-=======
     def Restore_RCF_dbg(self):
->>>>>>> 8a8a6044
             for n in xrange(self.N + 2):
                 print (n, self.l[n].trace().real, self.r[n].trace().real, 
                        uni.adot(self.l[n], self.r[n]).real)
                 
-<<<<<<< HEAD
-            print uni.adot(self.l_r, self.r[self.N])
-            print uni.adot(self.l[0], self.r_l)     
-        
-        G_n_i = sp.eye(self.D[self.N + 1], dtype=self.typ)        
-        for n in reversed(xrange(2, self.N + 1)):
-=======
             norm_r = uni.adot(self.uGndR.l, self.r[self.N])
             norm_l = uni.adot(self.l[0], self.uGndL.r)
             print norm_r
@@ -977,7 +855,6 @@
     def Restore_RCF_r(self):
         G_n_i = None
         for n in reversed(xrange(1, self.N + 2)):
->>>>>>> 8a8a6044
             G_n_i, G_n = self.Restore_ON_R_n(n, G_n_i)
 
             self.r[n - 1] = mm.eyemat(self.D[n - 1], self.typ)
@@ -991,72 +868,7 @@
                     print la.norm(r_nm1 - self.r[n - 1])
                     
         #self.r[self.N + 1] = self.r[self.N]
-        
-<<<<<<< HEAD
-#        #Now G_n_i contains g_0_i
-#        for s in xrange(self.q[0]):
-#            self.A[0][s] = m.matmul(None, G_n, self.A[0][s], G_n_i)
-
-        #Now G_n_i contains g_1_i
-        for s in xrange(self.q[1]):
-            self.A[1][s] = m.matmul(None, self.A[1][s], G_n_i)
-            
-#        self.r_l[:] = m.matmul(None, G_n, self.r_l, m.H(G_n))
-#        self.l[0][:] = m.matmul(None, m.H(G_n_i), self.l[0], G_n_i)
-#        self.uGnd.A = self.A[0]
-#        self.uGnd.r = self.r_l
-#        self.uGnd.l = self.l[0]
-#        self.uGnd.Calc_lr() #Ensures largest ev of E=1
-#        self.A[0][:] = self.uGnd.A #redundant?
-#        self.l[0][:] = self.uGnd.l
-#        self.r_l[:] = self.uGnd.r
-#        
-#        fac = 1 / sp.trace(self.l[0]).real
-#        if dbg:
-#            print fac
-#        self.l[0] *= fac
-#        self.r_l *= 1/fac
-        
-        self.r[0][:] = self.EpsR(None, 1, self.r[1], None)
-        
-        if False:
-            fac = sp.sqrt(self.D[0]) / la.norm(self.r[0])
-            if dbg:
-                print fac
-            self.A[1] *= sp.sqrt(fac)
-            self.r[0] = self.EpsR(None, 1, self.r[1], None)
-            
-            fac = 1 / uni.adot(self.l[0], self.r[0]).real
-            if dbg:
-                print fac
-            self.l[0] *= fac
-            self.r_l *= 1 / fac
-
-        fac = 1 / uni.adot(self.l[0], self.r[0]).real
-        fac = fac**(1/(2.0*self.N))
-        if dbg:
-            print fac
-        for n in xrange(1, self.N + 1):
-            self.A[n] *= fac
-        self.Upd_r()
-                        
-        if diag_l:
-            G_nm1 = sp.eye(self.D[0], dtype=self.typ)
-            l_nm1 = self.l[0]
-            for n in xrange(1, self.N):
-                if G_nm1 is None:
-                    x = l_nm1
-                else:
-                    x = m.matmul(None, m.H(G_nm1), l_nm1, G_nm1)
-                M = self.EpsL(None, n, x)
-                ev, EV = la.eigh(M)
-                
-                self.l[n][:] = sp.diag(ev)
-                G_n_i = EV
-                
-                if G_nm1 is None:
-                    G_nm1 = m.H(EV) #for left uniform case
-=======
+
         #Now G_n_i contains g_0_i
         for s in xrange(self.q[0]): #Note: This does not change the scale of A[0]
             self.A[0][s] = mm.matmul(None, G_n, self.A[0][s], G_n_i)            
@@ -1178,7 +990,6 @@
                 l_n = self.EpsL(None, n, l_n)
                 if not sp.allclose(l_n, self.l[n], atol=1E-12, rtol=1E-12):
                     print "Sanity Fail in Restore_RCF! p2: l_%u is bad" % n
->>>>>>> 8a8a6044
                     
             r_nm1 = self.r[self.N + 1]
             for n in reversed(xrange(1, self.N + 2)):
@@ -1191,69 +1002,10 @@
                 
             print (h_left_after, h_after, h_right_after)  
             
-<<<<<<< HEAD
-#            #Now G_nm1 = G_N
-#            G_nm1_i = m.H(G_nm1)
-#            for s in xrange(self.q[self.N + 1]):
-#                self.A[self.N + 1][s] = m.matmul(None, G_nm1, self.A[self.N + 1][s], G_nm1_i)
-
-            #Now G_nm1 = G_N-1
-            for s in xrange(self.q[self.N]):
-                self.A[self.N][s] = m.matmul(None, G_nm1, self.A[self.N][s])
-
-            self.l[self.N] = self.EpsL(None, self.N, self.l[self.N - 1])
-            self.l[self.N + 1] = self.EpsL(None, self.N + 1, self.l[self.N])
-#            self.r[self.N][:] = m.matmul(None, G_nm1, self.r[self.N], m.H(G_nm1))            
-#            self.l_r[:] = m.matmul(None, m.H(G_nm1_i), self.l_r, G_nm1_i)
-#            
-#            self.uGnd.A = self.A[self.N + 1]
-#            self.uGnd.r = self.r[self.N]
-#            self.uGnd.l = self.l_r
-#            self.uGnd.Calc_lr() #Ensures largest ev of E=1
-#            self.A[self.N + 1][:] = self.uGnd.A #redundant?
-#            self.l_r[:] = self.uGnd.l
-#            self.r[self.N][:] = self.uGnd.r
-#            
-#            fac = self.D[self.N] / sp.trace(self.r[self.N]).real
-#            if dbg:
-#                print fac
-#            self.r[self.N] *= fac
-#            self.l_r *= 1/fac
-#            
-#            self.r[self.N + 1][:] = self.r[self.N] #redundant?            
-#            self.l[self.N + 1][:] = self.EpsL(None, self.N + 1, self.l[self.N])
-            
-            if self.sanity_checks:
-                l_n = self.l[0]
-                for n in xrange(1, self.N + 1):
-                    l_n = self.EpsL(None, n, l_n)
-                    if not sp.allclose(l_n, self.l[n], atol=1E-12, rtol=1E-12):
-                        print "Sanity Fail in Restore_RCF! p2: l_%u is bad" % n
-                        
-                r_nm1 = self.r[self.N + 1]
-                for n in reversed(xrange(1, self.N + 2)):
-                    r_nm1 = self.EpsR(None, n, r_nm1, None)
-                    if not sp.allclose(r_nm1, self.r[n - 1], atol=1E-12, rtol=1E-12):
-                        print "Sanity Fail in Restore_RCF! p2: r_%u is bad" % (n - 1)
-            if dbg:
-                for n in xrange(self.N + 2):
-                    print (n, sp.trace(self.l[n]).real, sp.trace(self.r[n]).real, uni.adot(self.l[n], self.r[n]).real)
-                    
-                print uni.adot(self.l_r, self.r[self.N])
-                print uni.adot(self.l[0], self.r_l)
-                    
-            return True
-        elif update_l:
-            res = self.Upd_l()
-            return res
-        else:
-            return True
-=======
             print h_after - h_before
                 
             print (h_after.sum() - h_before.sum() + h_left_after - h_left_before
                    + h_right_after - h_right_before)
->>>>>>> 8a8a6044
     
     def CheckCanonical_R(self):
         """Tests for right canonical form.
